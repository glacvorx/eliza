import { PGLiteDatabaseAdapter } from "@elizaos/adapter-pglite";
import { PostgresDatabaseAdapter } from "@elizaos/adapter-postgres";
import { QdrantDatabaseAdapter } from "@elizaos/adapter-qdrant";
import { RedisClient } from "@elizaos/adapter-redis";
import { SqliteDatabaseAdapter } from "@elizaos/adapter-sqlite";
import { SupabaseDatabaseAdapter } from "@elizaos/adapter-supabase";
import { AutoClientInterface } from "@elizaos/client-auto";
import { DiscordClientInterface } from "@elizaos/client-discord";
import { InstagramClientInterface } from "@elizaos/client-instagram";
import { LensAgentClient } from "@elizaos/client-lens";
import { SlackClientInterface } from "@elizaos/client-slack";
import { TelegramClientInterface } from "@elizaos/client-telegram";
import { TelegramAccountClientInterface } from "@elizaos/client-telegram-account";
import { TwitterClientInterface } from "@elizaos/client-twitter";
import { AlexaClientInterface } from "@elizaos/client-alexa";
import { MongoDBDatabaseAdapter } from "@elizaos/adapter-mongodb";
import { DevaClientInterface } from "@elizaos/client-deva";

import { FarcasterClientInterface } from "@elizaos/client-farcaster";
import { OmniflixPlugin } from "@elizaos/plugin-omniflix";
import { JeeterClientInterface } from "@elizaos/client-simsai";
import { XmtpClientInterface } from "@elizaos/client-xmtp";
import { DirectClient } from "@elizaos/client-direct";
import { agentKitPlugin } from "@elizaos/plugin-agentkit";
import { gelatoPlugin } from "@elizaos/plugin-gelato";
import { PrimusAdapter } from "@elizaos/plugin-primus";
import { lightningPlugin } from "@elizaos/plugin-lightning";
import { elizaCodeinPlugin, onchainJson } from "@elizaos/plugin-iq6900";
import { dcapPlugin } from "@elizaos/plugin-dcap";
import {
    AgentRuntime,
    CacheManager,
    CacheStore,
    type Character,
    type Client,
    Clients,
    DbCacheAdapter,
    defaultCharacter,
    elizaLogger,
    FsCacheAdapter,
    type IAgentRuntime,
    type ICacheManager,
    type IDatabaseAdapter,
    type IDatabaseCacheAdapter,
    ModelProviderName,
    parseBooleanFromText,
    settings,
    stringToUuid,
    validateCharacterConfig,
} from "@elizaos/core";
import { zgPlugin } from "@elizaos/plugin-0g";
import { footballPlugin } from "@elizaos/plugin-football";

import { bootstrapPlugin } from "@elizaos/plugin-bootstrap";
import { normalizeCharacter } from "@elizaos/plugin-di";
import createGoatPlugin from "@elizaos/plugin-goat";
import createZilliqaPlugin from "@elizaos/plugin-zilliqa";

// import { intifacePlugin } from "@elizaos/plugin-intiface";
import { ThreeDGenerationPlugin } from "@elizaos/plugin-3d-generation";
import { abstractPlugin } from "@elizaos/plugin-abstract";
import { akashPlugin } from "@elizaos/plugin-akash";
import { alloraPlugin } from "@elizaos/plugin-allora";
import { aptosPlugin } from "@elizaos/plugin-aptos";
import { artheraPlugin } from "@elizaos/plugin-arthera";
import { autonomePlugin } from "@elizaos/plugin-autonome";
import { availPlugin } from "@elizaos/plugin-avail";
import { avalanchePlugin } from "@elizaos/plugin-avalanche";
import { b2Plugin } from "@elizaos/plugin-b2";
import { binancePlugin } from "@elizaos/plugin-binance";
import { birdeyePlugin } from "@elizaos/plugin-birdeye";
import { bittensorPlugin } from "@elizaos/plugin-bittensor";
import { bnbPlugin } from "@elizaos/plugin-bnb";
import {
    advancedTradePlugin,
    coinbaseCommercePlugin,
    coinbaseMassPaymentsPlugin,
    tokenContractPlugin,
    tradePlugin,
    webhookPlugin,
} from "@elizaos/plugin-coinbase";
import { coingeckoPlugin } from "@elizaos/plugin-coingecko";
import { coinmarketcapPlugin } from "@elizaos/plugin-coinmarketcap";
import { confluxPlugin } from "@elizaos/plugin-conflux";
import { createCosmosPlugin } from "@elizaos/plugin-cosmos";
import { cronosZkEVMPlugin } from "@elizaos/plugin-cronoszkevm";
import { deskExchangePlugin } from "@elizaos/plugin-desk-exchange";
import { evmPlugin } from "@elizaos/plugin-evm";
import { edwinPlugin } from "@elizaos/plugin-edwin";
import { flowPlugin } from "@elizaos/plugin-flow";
import { fuelPlugin } from "@elizaos/plugin-fuel";
import { genLayerPlugin } from "@elizaos/plugin-genlayer";
import { gitcoinPassportPlugin } from "@elizaos/plugin-gitcoin-passport";
import { initiaPlugin } from "@elizaos/plugin-initia";
import { imageGenerationPlugin } from "@elizaos/plugin-image-generation";
import { lensPlugin } from "@elizaos/plugin-lens-network";
import { litPlugin } from "@elizaos/plugin-lit";
import { mindNetworkPlugin } from "@elizaos/plugin-mind-network";
import { multiversxPlugin } from "@elizaos/plugin-multiversx";
import { nearPlugin } from "@elizaos/plugin-near";
import createNFTCollectionsPlugin from "@elizaos/plugin-nft-collections";
import { nftGenerationPlugin } from "@elizaos/plugin-nft-generation";
import { createNodePlugin } from "@elizaos/plugin-node";
import { obsidianPlugin } from "@elizaos/plugin-obsidian";
import { OpacityAdapter } from "@elizaos/plugin-opacity";
import { openWeatherPlugin } from "@elizaos/plugin-open-weather";
import { quaiPlugin } from "@elizaos/plugin-quai";
import { sgxPlugin } from "@elizaos/plugin-sgx";
import { solanaPlugin } from "@elizaos/plugin-solana";
import { solanaPluginV2 } from "@elizaos/plugin-solana-v2";
import { solanaAgentkitPlugin } from "@elizaos/plugin-solana-agent-kit";
import { squidRouterPlugin } from "@elizaos/plugin-squid-router";
import { stargazePlugin } from "@elizaos/plugin-stargaze";
import { storyPlugin } from "@elizaos/plugin-story";
import { suiPlugin } from "@elizaos/plugin-sui";
import { TEEMode, teePlugin } from "@elizaos/plugin-tee";
import { teeLogPlugin } from "@elizaos/plugin-tee-log";
import { teeMarlinPlugin } from "@elizaos/plugin-tee-marlin";
import { verifiableLogPlugin } from "@elizaos/plugin-tee-verifiable-log";
import { tonPlugin } from "@elizaos/plugin-ton";
import { webSearchPlugin } from "@elizaos/plugin-web-search";
import { dkgPlugin } from "@elizaos/plugin-dkg";
import { injectivePlugin } from "@elizaos/plugin-injective";
import { giphyPlugin } from "@elizaos/plugin-giphy";
import { letzAIPlugin } from "@elizaos/plugin-letzai";
import { thirdwebPlugin } from "@elizaos/plugin-thirdweb";
import { hyperliquidPlugin } from "@elizaos/plugin-hyperliquid";
import { moralisPlugin } from "@elizaos/plugin-moralis";
import { echoChambersPlugin } from "@elizaos/plugin-echochambers";
import { dexScreenerPlugin } from "@elizaos/plugin-dexscreener";
import { pythDataPlugin } from "@elizaos/plugin-pyth-data";
import { openaiPlugin } from "@elizaos/plugin-openai";
import nitroPlugin from "@elizaos/plugin-router-nitro";
import { devinPlugin } from "@elizaos/plugin-devin";
import { zksyncEraPlugin } from "@elizaos/plugin-zksync-era";
import { chainbasePlugin } from "@elizaos/plugin-chainbase";
import { holdstationPlugin } from "@elizaos/plugin-holdstation";
import { nvidiaNimPlugin } from "@elizaos/plugin-nvidia-nim";
import { zxPlugin } from "@elizaos/plugin-0x";
import { hyperbolicPlugin } from "@elizaos/plugin-hyperbolic";
import Database from "better-sqlite3";
import fs from "fs";
import net from "net";
import path from "path";
import { fileURLToPath } from "url";
import yargs from "yargs";
import { emailPlugin } from "@elizaos/plugin-email";
import { emailAutomationPlugin } from "@elizaos/plugin-email-automation";
import { seiPlugin } from "@elizaos/plugin-sei";
import { sunoPlugin } from "@elizaos/plugin-suno";
import { udioPlugin } from "@elizaos/plugin-udio";
import { imgflipPlugin } from "@elizaos/plugin-imgflip";
import { ethstoragePlugin } from "@elizaos/plugin-ethstorage";
import { zerionPlugin } from "@elizaos/plugin-zerion";
import { minaPlugin } from "@elizaos/plugin-mina";
import { ankrPlugin } from "@elizaos/plugin-ankr";
import { formPlugin } from "@elizaos/plugin-form";
import { MongoClient } from "mongodb";
import { quickIntelPlugin } from "@elizaos/plugin-quick-intel";

import { trikonPlugin } from "@elizaos/plugin-trikon";
import arbitragePlugin from "@elizaos/plugin-arbitrage";
const __filename = fileURLToPath(import.meta.url); // get the resolved path to the file
const __dirname = path.dirname(__filename); // get the name of the directory

export const wait = (minTime = 1000, maxTime = 3000) => {
    const waitTime =
        Math.floor(Math.random() * (maxTime - minTime + 1)) + minTime;
    return new Promise((resolve) => setTimeout(resolve, waitTime));
};

const logFetch = async (url: string, options: any) => {
    elizaLogger.debug(`Fetching ${url}`);
    // Disabled to avoid disclosure of sensitive information such as API keys
    // elizaLogger.debug(JSON.stringify(options, null, 2));
    return fetch(url, options);
};

export function parseArguments(): {
    character?: string;
    characters?: string;
} {
    try {
        return yargs(process.argv.slice(3))
            .option("character", {
                type: "string",
                description: "Path to the character JSON file",
            })
            .option("characters", {
                type: "string",
                description:
                    "Comma separated list of paths to character JSON files",
            })
            .parseSync();
    } catch (error) {
        elizaLogger.error("Error parsing arguments:", error);
        return {};
    }
}

function tryLoadFile(filePath: string): string | null {
    try {
        return fs.readFileSync(filePath, "utf8");
    } catch (e) {
        return null;
    }
}
function mergeCharacters(base: Character, child: Character): Character {
    const mergeObjects = (baseObj: any, childObj: any) => {
        const result: any = {};
        const keys = new Set([
            ...Object.keys(baseObj || {}),
            ...Object.keys(childObj || {}),
        ]);
        keys.forEach((key) => {
            if (
                typeof baseObj[key] === "object" &&
                typeof childObj[key] === "object" &&
                !Array.isArray(baseObj[key]) &&
                !Array.isArray(childObj[key])
            ) {
                result[key] = mergeObjects(baseObj[key], childObj[key]);
            } else if (
                Array.isArray(baseObj[key]) ||
                Array.isArray(childObj[key])
            ) {
                result[key] = [
                    ...(baseObj[key] || []),
                    ...(childObj[key] || []),
                ];
            } else {
                result[key] =
                    childObj[key] !== undefined ? childObj[key] : baseObj[key];
            }
        });
        return result;
    };
    return mergeObjects(base, child);
}
function isAllStrings(arr: unknown[]): boolean {
    return Array.isArray(arr) && arr.every((item) => typeof item === "string");
}
export async function loadCharacterFromOnchain(): Promise<Character[]> {
    const jsonText = onchainJson;

    console.log("JSON:", jsonText);
    if (!jsonText) return [];
    const loadedCharacters = [];
    try {
        const character = JSON.parse(jsonText);
        validateCharacterConfig(character);

        // .id isn't really valid
        const characterId = character.id || character.name;
        const characterPrefix = `CHARACTER.${characterId
            .toUpperCase()
            .replace(/ /g, "_")}.`;

        const characterSettings = Object.entries(process.env)
            .filter(([key]) => key.startsWith(characterPrefix))
            .reduce((settings, [key, value]) => {
                const settingKey = key.slice(characterPrefix.length);
                settings[settingKey] = value;
                return settings;
            }, {});

        if (Object.keys(characterSettings).length > 0) {
            character.settings = character.settings || {};
            character.settings.secrets = {
                ...characterSettings,
                ...character.settings.secrets,
            };
        }

        // Handle plugins
        if (isAllStrings(character.plugins)) {
            elizaLogger.info("Plugins are: ", character.plugins);
            const importedPlugins = await Promise.all(
                character.plugins.map(async (plugin) => {
                    const importedPlugin = await import(plugin);
                    return importedPlugin.default;
                })
            );
            character.plugins = importedPlugins;
        }

        loadedCharacters.push(character);
        elizaLogger.info(
            `Successfully loaded character from: ${process.env.IQ_WALLET_ADDRESS}`
        );
        return loadedCharacters;
    } catch (e) {
        elizaLogger.error(
            `Error parsing character from ${process.env.IQ_WALLET_ADDRESS}: ${e}`
        );
        process.exit(1);
    }
}

async function loadCharactersFromUrl(url: string): Promise<Character[]> {
    try {
        const response = await fetch(url);
        const responseJson = await response.json();

        let characters: Character[] = [];
        if (Array.isArray(responseJson)) {
            characters = await Promise.all(
                responseJson.map((character) => jsonToCharacter(url, character))
            );
        } else {
            const character = await jsonToCharacter(url, responseJson);
            characters.push(character);
        }
        return characters;
    } catch (e) {
        elizaLogger.error(`Error loading character(s) from ${url}: ${e}`);
        process.exit(1);
    }
}

async function jsonToCharacter(
    filePath: string,
    character: any
): Promise<Character> {
    validateCharacterConfig(character);

    // .id isn't really valid
    const characterId = character.id || character.name;
    const characterPrefix = `CHARACTER.${characterId
        .toUpperCase()
        .replace(/ /g, "_")}.`;
    const characterSettings = Object.entries(process.env)
        .filter(([key]) => key.startsWith(characterPrefix))
        .reduce((settings, [key, value]) => {
            const settingKey = key.slice(characterPrefix.length);
            return { ...settings, [settingKey]: value };
        }, {});
    if (Object.keys(characterSettings).length > 0) {
        character.settings = character.settings || {};
        character.settings.secrets = {
            ...characterSettings,
            ...character.settings.secrets,
        };
    }
    // Handle plugins
    character.plugins = await handlePluginImporting(character.plugins);
    if (character.extends) {
        elizaLogger.info(
            `Merging  ${character.name} character with parent characters`
        );
        for (const extendPath of character.extends) {
            const baseCharacter = await loadCharacter(
                path.resolve(path.dirname(filePath), extendPath)
            );
            character = mergeCharacters(baseCharacter, character);
            elizaLogger.info(
                `Merged ${character.name} with ${baseCharacter.name}`
            );
        }
    }
    return character;
}

async function loadCharacter(filePath: string): Promise<Character> {
    const content = tryLoadFile(filePath);
    if (!content) {
        throw new Error(`Character file not found: ${filePath}`);
    }
    const character = JSON.parse(content);
    return jsonToCharacter(filePath, character);
}

async function loadCharacterTryPath(characterPath: string): Promise<Character> {
    let content: string | null = null;
    let resolvedPath = "";

    // Try different path resolutions in order
    const pathsToTry = [
        characterPath, // exact path as specified
        path.resolve(process.cwd(), characterPath), // relative to cwd
        path.resolve(process.cwd(), "agent", characterPath), // Add this
        path.resolve(__dirname, characterPath), // relative to current script
        path.resolve(__dirname, "characters", path.basename(characterPath)), // relative to agent/characters
        path.resolve(__dirname, "../characters", path.basename(characterPath)), // relative to characters dir from agent
        path.resolve(
            __dirname,
            "../../characters",
            path.basename(characterPath)
        ), // relative to project root characters dir
    ];

    elizaLogger.info(
        "Trying paths:",
        pathsToTry.map((p) => ({
            path: p,
            exists: fs.existsSync(p),
        }))
    );

    for (const tryPath of pathsToTry) {
        content = tryLoadFile(tryPath);
        if (content !== null) {
            resolvedPath = tryPath;
            break;
        }
    }

    if (content === null) {
        elizaLogger.error(
            `Error loading character from ${characterPath}: File not found in any of the expected locations`
        );
        elizaLogger.error("Tried the following paths:");
        pathsToTry.forEach((p) => elizaLogger.error(` - ${p}`));
        throw new Error(
            `Error loading character from ${characterPath}: File not found in any of the expected locations`
        );
    }
    try {
        const character: Character = await loadCharacter(resolvedPath);
        elizaLogger.info(`Successfully loaded character from: ${resolvedPath}`);
        return character;
    } catch (e) {
        elizaLogger.error(`Error parsing character from ${resolvedPath}: ${e}`);
        throw new Error(`Error parsing character from ${resolvedPath}: ${e}`);
    }
}

function commaSeparatedStringToArray(commaSeparated: string): string[] {
    return commaSeparated?.split(",").map((value) => value.trim());
}

async function readCharactersFromStorage(
    characterPaths: string[]
): Promise<string[]> {
    try {
        const uploadDir = path.join(process.cwd(), "data", "characters");
        await fs.promises.mkdir(uploadDir, { recursive: true });
        const fileNames = await fs.promises.readdir(uploadDir);
        fileNames.forEach((fileName) => {
            characterPaths.push(path.join(uploadDir, fileName));
        });
    } catch (err) {
        elizaLogger.error(`Error reading directory: ${err.message}`);
    }

    return characterPaths;
}

export async function loadCharacters(
    charactersArg: string
): Promise<Character[]> {
    let characterPaths = commaSeparatedStringToArray(charactersArg);

    if (process.env.USE_CHARACTER_STORAGE === "true") {
        characterPaths = await readCharactersFromStorage(characterPaths);
    }

    const loadedCharacters: Character[] = [];

    if (characterPaths?.length > 0) {
        for (const characterPath of characterPaths) {
            try {
                const character: Character = await loadCharacterTryPath(
                    characterPath
                );
                loadedCharacters.push(character);
            } catch (e) {
                process.exit(1);
            }
        }
    }

    if (hasValidRemoteUrls()) {
        elizaLogger.info("Loading characters from remote URLs");
        const characterUrls = commaSeparatedStringToArray(
            process.env.REMOTE_CHARACTER_URLS
        );
        for (const characterUrl of characterUrls) {
            const characters = await loadCharactersFromUrl(characterUrl);
            loadedCharacters.push(...characters);
        }
    }

    if (loadedCharacters.length === 0) {
        elizaLogger.info("No characters found, using default character");
        loadedCharacters.push(defaultCharacter);
    }

    return loadedCharacters;
}

async function handlePluginImporting(plugins: string[]) {
    if (plugins.length > 0) {
        elizaLogger.info("Plugins are: ", plugins);
        const importedPlugins = await Promise.all(
            plugins.map(async (plugin) => {
                try {
                    const importedPlugin = await import(plugin);
                    const functionName =
                        plugin
                            .replace("@elizaos/plugin-", "")
                            .replace(/-./g, (x) => x[1].toUpperCase()) +
                        "Plugin"; // Assumes plugin function is camelCased with Plugin suffix
                    return (
                        importedPlugin.default || importedPlugin[functionName]
                    );
                } catch (importError) {
                    elizaLogger.error(
                        `Failed to import plugin: ${plugin}`,
                        importError
                    );
                    return []; // Return null for failed imports
                }
            })
        );
        return importedPlugins;
    } else {
        return [];
    }
}

export function getTokenForProvider(
    provider: ModelProviderName,
    character: Character
): string | undefined {
    switch (provider) {
        // no key needed for llama_local, ollama, lmstudio, gaianet or bedrock
        case ModelProviderName.LLAMALOCAL:
            return "";
        case ModelProviderName.OLLAMA:
            return "";
        case ModelProviderName.LMSTUDIO:
            return "";
        case ModelProviderName.GAIANET:
            return "";
        case ModelProviderName.BEDROCK:
            return "";
        case ModelProviderName.OPENAI:
            return (
                character.settings?.secrets?.OPENAI_API_KEY ||
                settings.OPENAI_API_KEY
            );
        case ModelProviderName.ETERNALAI:
            return (
                character.settings?.secrets?.ETERNALAI_API_KEY ||
                settings.ETERNALAI_API_KEY
            );
        case ModelProviderName.NINETEEN_AI:
            return (
                character.settings?.secrets?.NINETEEN_AI_API_KEY ||
                settings.NINETEEN_AI_API_KEY
            );
        case ModelProviderName.LLAMACLOUD:
        case ModelProviderName.TOGETHER:
            return (
                character.settings?.secrets?.LLAMACLOUD_API_KEY ||
                settings.LLAMACLOUD_API_KEY ||
                character.settings?.secrets?.TOGETHER_API_KEY ||
                settings.TOGETHER_API_KEY ||
                character.settings?.secrets?.OPENAI_API_KEY ||
                settings.OPENAI_API_KEY
            );
        case ModelProviderName.CLAUDE_VERTEX:
        case ModelProviderName.ANTHROPIC:
            return (
                character.settings?.secrets?.ANTHROPIC_API_KEY ||
                character.settings?.secrets?.CLAUDE_API_KEY ||
                settings.ANTHROPIC_API_KEY ||
                settings.CLAUDE_API_KEY
            );
        case ModelProviderName.REDPILL:
            return (
                character.settings?.secrets?.REDPILL_API_KEY ||
                settings.REDPILL_API_KEY
            );
        case ModelProviderName.OPENROUTER:
            return (
                character.settings?.secrets?.OPENROUTER_API_KEY ||
                settings.OPENROUTER_API_KEY
            );
        case ModelProviderName.GROK:
            return (
                character.settings?.secrets?.GROK_API_KEY ||
                settings.GROK_API_KEY
            );
        case ModelProviderName.HEURIST:
            return (
                character.settings?.secrets?.HEURIST_API_KEY ||
                settings.HEURIST_API_KEY
            );
        case ModelProviderName.GROQ:
            return (
                character.settings?.secrets?.GROQ_API_KEY ||
                settings.GROQ_API_KEY
            );
        case ModelProviderName.GALADRIEL:
            return (
                character.settings?.secrets?.GALADRIEL_API_KEY ||
                settings.GALADRIEL_API_KEY
            );
        case ModelProviderName.FAL:
            return (
                character.settings?.secrets?.FAL_API_KEY || settings.FAL_API_KEY
            );
        case ModelProviderName.ALI_BAILIAN:
            return (
                character.settings?.secrets?.ALI_BAILIAN_API_KEY ||
                settings.ALI_BAILIAN_API_KEY
            );
        case ModelProviderName.VOLENGINE:
            return (
                character.settings?.secrets?.VOLENGINE_API_KEY ||
                settings.VOLENGINE_API_KEY
            );
        case ModelProviderName.NANOGPT:
            return (
                character.settings?.secrets?.NANOGPT_API_KEY ||
                settings.NANOGPT_API_KEY
            );
        case ModelProviderName.HYPERBOLIC:
            return (
                character.settings?.secrets?.HYPERBOLIC_API_KEY ||
                settings.HYPERBOLIC_API_KEY
            );

        case ModelProviderName.VENICE:
            return (
                character.settings?.secrets?.VENICE_API_KEY ||
                settings.VENICE_API_KEY
            );
        case ModelProviderName.ATOMA:
            return (
                character.settings?.secrets?.ATOMASDK_BEARER_AUTH ||
                settings.ATOMASDK_BEARER_AUTH
            );
        case ModelProviderName.NVIDIA:
            return (
                character.settings?.secrets?.NVIDIA_API_KEY ||
                settings.NVIDIA_API_KEY
            );
        case ModelProviderName.AKASH_CHAT_API:
            return (
                character.settings?.secrets?.AKASH_CHAT_API_KEY ||
                settings.AKASH_CHAT_API_KEY
            );
        case ModelProviderName.GOOGLE:
            return (
                character.settings?.secrets?.GOOGLE_GENERATIVE_AI_API_KEY ||
                settings.GOOGLE_GENERATIVE_AI_API_KEY
            );
        case ModelProviderName.MISTRAL:
            return (
                character.settings?.secrets?.MISTRAL_API_KEY ||
                settings.MISTRAL_API_KEY
            );
        case ModelProviderName.LETZAI:
            return (
                character.settings?.secrets?.LETZAI_API_KEY ||
                settings.LETZAI_API_KEY
            );
        case ModelProviderName.INFERA:
            return (
                character.settings?.secrets?.INFERA_API_KEY ||
                settings.INFERA_API_KEY
            );
        case ModelProviderName.DEEPSEEK:
            return (
                character.settings?.secrets?.DEEPSEEK_API_KEY ||
                settings.DEEPSEEK_API_KEY
            );
        case ModelProviderName.LIVEPEER:
            return (
                character.settings?.secrets?.LIVEPEER_GATEWAY_URL ||
                settings.LIVEPEER_GATEWAY_URL
            );
        default:
            const errorMessage = `Failed to get token - unsupported model provider: ${provider}`;
            elizaLogger.error(errorMessage);
            throw new Error(errorMessage);
    }
}

function initializeDatabase(dataDir: string) {
    if (process.env.MONGODB_CONNECTION_STRING) {
        elizaLogger.log("Initializing database on MongoDB Atlas");
        const client = new MongoClient(process.env.MONGODB_CONNECTION_STRING, {
            maxPoolSize: 100,
            minPoolSize: 5,
            maxIdleTimeMS: 60000,
            connectTimeoutMS: 10000,
            serverSelectionTimeoutMS: 5000,
            socketTimeoutMS: 45000,
            compressors: ["zlib"],
            retryWrites: true,
            retryReads: true,
        });

        const dbName = process.env.MONGODB_DATABASE || "elizaAgent";
        const db = new MongoDBDatabaseAdapter(client, dbName);

        // Test the connection
        db.init()
            .then(() => {
                elizaLogger.success("Successfully connected to MongoDB Atlas");
            })
            .catch((error) => {
                elizaLogger.error("Failed to connect to MongoDB Atlas:", error);
                throw error; // Re-throw to handle it in the calling code
            });

        return db;
    } else if (process.env.SUPABASE_URL && process.env.SUPABASE_ANON_KEY) {
        elizaLogger.info("Initializing Supabase connection...");
        const db = new SupabaseDatabaseAdapter(
            process.env.SUPABASE_URL,
            process.env.SUPABASE_ANON_KEY
        );

        // Test the connection
        db.init()
            .then(() => {
                elizaLogger.success(
                    "Successfully connected to Supabase database"
                );
            })
            .catch((error) => {
                elizaLogger.error("Failed to connect to Supabase:", error);
            });

        return db;
    } else if (process.env.POSTGRES_URL) {
        elizaLogger.info("Initializing PostgreSQL connection...");
        const db = new PostgresDatabaseAdapter({
            connectionString: process.env.POSTGRES_URL,
            parseInputs: true,
        });

        // Test the connection
        db.init()
            .then(() => {
                elizaLogger.success(
                    "Successfully connected to PostgreSQL database"
                );
            })
            .catch((error) => {
                elizaLogger.error("Failed to connect to PostgreSQL:", error);
            });

        return db;
    } else if (process.env.PGLITE_DATA_DIR) {
        elizaLogger.info("Initializing PgLite adapter...");
        // `dataDir: memory://` for in memory pg
        const db = new PGLiteDatabaseAdapter({
            dataDir: process.env.PGLITE_DATA_DIR,
        });
        return db;
    } else if (
        process.env.QDRANT_URL &&
        process.env.QDRANT_KEY &&
        process.env.QDRANT_PORT &&
        process.env.QDRANT_VECTOR_SIZE
    ) {
        elizaLogger.info("Initializing Qdrant adapter...");
        const db = new QdrantDatabaseAdapter(
            process.env.QDRANT_URL,
            process.env.QDRANT_KEY,
            Number(process.env.QDRANT_PORT),
            Number(process.env.QDRANT_VECTOR_SIZE)
        );
        return db;
    } else {
        const filePath =
            process.env.SQLITE_FILE ?? path.resolve(dataDir, "db.sqlite");
        elizaLogger.info(`Initializing SQLite database at ${filePath}...`);
        const db = new SqliteDatabaseAdapter(new Database(filePath));

        // Test the connection
        db.init()
            .then(() => {
                elizaLogger.success(
                    "Successfully connected to SQLite database"
                );
            })
            .catch((error) => {
                elizaLogger.error("Failed to connect to SQLite:", error);
            });

        return db;
    }
}

// also adds plugins from character file into the runtime
export async function initializeClients(
    character: Character,
    runtime: IAgentRuntime
) {
    // each client can only register once
    // and if we want two we can explicitly support it
    const clients: Record<string, any> = {};
    const clientTypes: string[] =
        character.clients?.map((str) => str.toLowerCase()) || [];
    elizaLogger.log("initializeClients", clientTypes, "for", character.name);

    // Start Auto Client if "auto" detected as a configured client
    if (clientTypes.includes(Clients.AUTO)) {
        const autoClient = await AutoClientInterface.start(runtime);
        if (autoClient) clients.auto = autoClient;
    }

    if (clientTypes.includes(Clients.XMTP)) {
        const xmtpClient = await XmtpClientInterface.start(runtime);
        if (xmtpClient) clients.xmtp = xmtpClient;
    }

    if (clientTypes.includes(Clients.DISCORD)) {
        const discordClient = await DiscordClientInterface.start(runtime);
        if (discordClient) clients.discord = discordClient;
    }

    if (clientTypes.includes(Clients.TELEGRAM)) {
        const telegramClient = await TelegramClientInterface.start(runtime);
        if (telegramClient) clients.telegram = telegramClient;
    }

    if (clientTypes.includes(Clients.TELEGRAM_ACCOUNT)) {
        const telegramAccountClient =
            await TelegramAccountClientInterface.start(runtime);
        if (telegramAccountClient)
            clients.telegram_account = telegramAccountClient;
    }

    if (clientTypes.includes(Clients.TWITTER)) {
        const twitterClient = await TwitterClientInterface.start(runtime);
        if (twitterClient) {
            clients.twitter = twitterClient;
        }
    }

    if (clientTypes.includes(Clients.ALEXA)) {
        const alexaClient = await AlexaClientInterface.start(runtime);
        if (alexaClient) {
            clients.alexa = alexaClient;
        }
    }

    if (clientTypes.includes(Clients.INSTAGRAM)) {
        const instagramClient = await InstagramClientInterface.start(runtime);
        if (instagramClient) {
            clients.instagram = instagramClient;
        }
    }

    if (clientTypes.includes(Clients.FARCASTER)) {
        const farcasterClient = await FarcasterClientInterface.start(runtime);
        if (farcasterClient) {
            clients.farcaster = farcasterClient;
        }
    }

    if (clientTypes.includes("lens")) {
        const lensClient = new LensAgentClient(runtime);
        lensClient.start();
        clients.lens = lensClient;
    }

    if (clientTypes.includes(Clients.SIMSAI)) {
        const simsaiClient = await JeeterClientInterface.start(runtime);
        if (simsaiClient) clients.simsai = simsaiClient;
    }

    elizaLogger.log("client keys", Object.keys(clients));

    if (clientTypes.includes("deva")) {
        if (clientTypes.includes("deva")) {
            const devaClient = await DevaClientInterface.start(runtime);
            if (devaClient) clients.deva = devaClient;
        }
    }

    if (clientTypes.includes("slack")) {
        const slackClient = await SlackClientInterface.start(runtime);
        if (slackClient) clients.slack = slackClient; // Use object property instead of push
    }

    function determineClientType(client: Client): string {
        // Check if client has a direct type identifier
        if ("type" in client) {
            return (client as any).type;
        }

        // Check constructor name
        const constructorName = client.constructor?.name;
        if (constructorName && !constructorName.includes("Object")) {
            return constructorName.toLowerCase().replace("client", "");
        }

        // Fallback: Generate a unique identifier
        return `client_${Date.now()}`;
    }

    if (character.plugins?.length > 0) {
        for (const plugin of character.plugins) {
            if (plugin.clients) {
                for (const client of plugin.clients) {
                    const startedClient = await client.start(runtime);
                    const clientType = determineClientType(client);
                    elizaLogger.debug(
                        `Initializing client of type: ${clientType}`
                    );
                    clients[clientType] = startedClient;
                }
            }
        }
    }

    return clients;
}

function getSecret(character: Character, secret: string) {
    return character.settings?.secrets?.[secret] || process.env[secret];
}

let nodePlugin: any | undefined;

export async function createAgent(
    character: Character,
    db: IDatabaseAdapter,
    cache: ICacheManager,
    token: string
): Promise<AgentRuntime> {
    elizaLogger.log(`Creating runtime for character ${character.name}`);

    nodePlugin ??= createNodePlugin();

    const teeMode = getSecret(character, "TEE_MODE") || "OFF";
    const walletSecretSalt = getSecret(character, "WALLET_SECRET_SALT");

    // Validate TEE configuration
    if (teeMode !== TEEMode.OFF && !walletSecretSalt) {
        elizaLogger.error(
            "A WALLET_SECRET_SALT required when TEE_MODE is enabled"
        );
        throw new Error("Invalid TEE configuration");
    }

    let goatPlugin: any | undefined;

    if (getSecret(character, "EVM_PRIVATE_KEY")) {
        goatPlugin = await createGoatPlugin((secret) =>
            getSecret(character, secret)
        );
    }

    let zilliqaPlugin: any | undefined;
    if (getSecret(character, "ZILLIQA_PRIVATE_KEY")) {
        zilliqaPlugin = await createZilliqaPlugin((secret) =>
            getSecret(character, secret)
        );
    }

    // Initialize Reclaim adapter if environment variables are present
    // let verifiableInferenceAdapter;
    // if (
    //     process.env.RECLAIM_APP_ID &&
    //     process.env.RECLAIM_APP_SECRET &&
    //     process.env.VERIFIABLE_INFERENCE_ENABLED === "true"
    // ) {
    //     verifiableInferenceAdapter = new ReclaimAdapter({
    //         appId: process.env.RECLAIM_APP_ID,
    //         appSecret: process.env.RECLAIM_APP_SECRET,
    //         modelProvider: character.modelProvider,
    //         token,
    //     });
    //     elizaLogger.log("Verifiable inference adapter initialized");
    // }
    // Initialize Opacity adapter if environment variables are present
    let verifiableInferenceAdapter;
    if (
        process.env.OPACITY_TEAM_ID &&
        process.env.OPACITY_CLOUDFLARE_NAME &&
        process.env.OPACITY_PROVER_URL &&
        process.env.VERIFIABLE_INFERENCE_ENABLED === "true"
    ) {
        verifiableInferenceAdapter = new OpacityAdapter({
            teamId: process.env.OPACITY_TEAM_ID,
            teamName: process.env.OPACITY_CLOUDFLARE_NAME,
            opacityProverUrl: process.env.OPACITY_PROVER_URL,
            modelProvider: character.modelProvider,
            token: token,
        });
        elizaLogger.log("Verifiable inference adapter initialized");
        elizaLogger.log("teamId", process.env.OPACITY_TEAM_ID);
        elizaLogger.log("teamName", process.env.OPACITY_CLOUDFLARE_NAME);
        elizaLogger.log("opacityProverUrl", process.env.OPACITY_PROVER_URL);
        elizaLogger.log("modelProvider", character.modelProvider);
        elizaLogger.log("token", token);
    }
    if (
        process.env.PRIMUS_APP_ID &&
        process.env.PRIMUS_APP_SECRET &&
        process.env.VERIFIABLE_INFERENCE_ENABLED === "true"
    ) {
        verifiableInferenceAdapter = new PrimusAdapter({
            appId: process.env.PRIMUS_APP_ID,
            appSecret: process.env.PRIMUS_APP_SECRET,
            attMode: "proxytls",
            modelProvider: character.modelProvider,
            token,
        });
        elizaLogger.log("Verifiable inference primus adapter initialized");
    }

    return new AgentRuntime({
        databaseAdapter: db,
        token,
        modelProvider: character.modelProvider,
        evaluators: [],
        character,
        // character.plugins are handled when clients are added
        plugins: [
            parseBooleanFromText(getSecret(character, "BITMIND")) &&
            getSecret(character, "BITMIND_API_TOKEN")
                ? bittensorPlugin
                : null,
            parseBooleanFromText(
                getSecret(character, "EMAIL_AUTOMATION_ENABLED")
            )
                ? emailAutomationPlugin
                : null,
            getSecret(character, "IQ_WALLET_ADDRESS") &&
            getSecret(character, "IQSOlRPC")
                ? elizaCodeinPlugin
                : null,
            bootstrapPlugin,
            getSecret(character, "CDP_API_KEY_NAME") &&
            getSecret(character, "CDP_API_KEY_PRIVATE_KEY") &&
            getSecret(character, "CDP_AGENT_KIT_NETWORK")
                ? agentKitPlugin
                : null,
            getSecret(character, "DEXSCREENER_API_KEY")
                ? dexScreenerPlugin
                : null,
            getSecret(character, "FOOTBALL_API_KEY") ? footballPlugin : null,
            getSecret(character, "CONFLUX_CORE_PRIVATE_KEY")
                ? confluxPlugin
                : null,
            nodePlugin,
<<<<<<< HEAD
=======
            getSecret(character, "ROUTER_NITRO_EVM_PRIVATE_KEY") &&
            getSecret(character, "ROUTER_NITRO_EVM_ADDRESS")
                ? nitroPlugin
                : null,
            getSecret(character, "TAVILY_API_KEY") ? webSearchPlugin : null,
>>>>>>> e920ec96
            getSecret(character, "SOLANA_PUBLIC_KEY") ||
            (getSecret(character, "WALLET_PUBLIC_KEY") &&
                !getSecret(character, "WALLET_PUBLIC_KEY")?.startsWith("0x"))
                ? [solanaPlugin, solanaPluginV2]
                : null,
            getSecret(character, "SOLANA_PRIVATE_KEY")
                ? solanaAgentkitPlugin
                : null,
            getSecret(character, "AUTONOME_JWT_TOKEN") ? autonomePlugin : null,
            (getSecret(character, "NEAR_ADDRESS") ||
                getSecret(character, "NEAR_WALLET_PUBLIC_KEY")) &&
            getSecret(character, "NEAR_WALLET_SECRET_KEY")
                ? nearPlugin
                : null,
            getSecret(character, "EVM_PUBLIC_KEY") ||
            (getSecret(character, "WALLET_PUBLIC_KEY") &&
                getSecret(character, "WALLET_PUBLIC_KEY")?.startsWith("0x"))
                ? evmPlugin
                : null,
            (getSecret(character, "EVM_PRIVATE_KEY") ||
                getSecret(character, "SOLANA_PRIVATE_KEY"))
                ? edwinPlugin
                : null,
            (getSecret(character, "EVM_PUBLIC_KEY") ||
                getSecret(character, "INJECTIVE_PUBLIC_KEY")) &&
            getSecret(character, "INJECTIVE_PRIVATE_KEY")
                ? injectivePlugin
                : null,
            getSecret(character, "COSMOS_RECOVERY_PHRASE") &&
                getSecret(character, "COSMOS_AVAILABLE_CHAINS") &&
                createCosmosPlugin(),
            (getSecret(character, "SOLANA_PUBLIC_KEY") ||
                (getSecret(character, "WALLET_PUBLIC_KEY") &&
                    !getSecret(character, "WALLET_PUBLIC_KEY")?.startsWith(
                        "0x"
                    ))) &&
            getSecret(character, "SOLANA_ADMIN_PUBLIC_KEY") &&
            getSecret(character, "SOLANA_PRIVATE_KEY") &&
            getSecret(character, "SOLANA_ADMIN_PRIVATE_KEY")
                ? nftGenerationPlugin
                : null,
            getSecret(character, "ZEROG_PRIVATE_KEY") ? zgPlugin : null,
            getSecret(character, "COINMARKETCAP_API_KEY")
                ? coinmarketcapPlugin
                : null,
            getSecret(character, "ZERION_API_KEY") ? zerionPlugin : null,
            getSecret(character, "COINBASE_COMMERCE_KEY")
                ? coinbaseCommercePlugin
                : null,
            getSecret(character, "FAL_API_KEY") ||
            getSecret(character, "OPENAI_API_KEY") ||
            getSecret(character, "VENICE_API_KEY") ||
            getSecret(character, "NVIDIA_API_KEY") ||
            getSecret(character, "NINETEEN_AI_API_KEY") ||
            getSecret(character, "HEURIST_API_KEY") ||
            getSecret(character, "LIVEPEER_GATEWAY_URL")
                ? imageGenerationPlugin
                : null,
            getSecret(character, "FAL_API_KEY") ? ThreeDGenerationPlugin : null,
            ...(getSecret(character, "COINBASE_API_KEY") &&
            getSecret(character, "COINBASE_PRIVATE_KEY")
                ? [
                      coinbaseMassPaymentsPlugin,
                      tradePlugin,
                      tokenContractPlugin,
                      advancedTradePlugin,
                  ]
                : []),
            ...(teeMode !== TEEMode.OFF && walletSecretSalt ? [teePlugin] : []),
            teeMode !== TEEMode.OFF &&
            walletSecretSalt &&
            getSecret(character, "VLOG")
                ? verifiableLogPlugin
                : null,
            getSecret(character, "SGX") ? sgxPlugin : null,
            getSecret(character, "ENABLE_TEE_LOG") &&
            ((teeMode !== TEEMode.OFF && walletSecretSalt) ||
                getSecret(character, "SGX"))
                ? teeLogPlugin
                : null,
            getSecret(character, "OMNIFLIX_API_URL") &&
            getSecret(character, "OMNIFLIX_MNEMONIC")
                ? OmniflixPlugin
                : null,
            getSecret(character, "COINBASE_API_KEY") &&
            getSecret(character, "COINBASE_PRIVATE_KEY") &&
            getSecret(character, "COINBASE_NOTIFICATION_URI")
                ? webhookPlugin
                : null,
            goatPlugin,
            zilliqaPlugin,
            getSecret(character, "COINGECKO_API_KEY") ||
            getSecret(character, "COINGECKO_PRO_API_KEY")
                ? coingeckoPlugin
                : null,
            getSecret(character, "MORALIS_API_KEY") ? moralisPlugin : null,
            getSecret(character, "EVM_PROVIDER_URL") ? goatPlugin : null,
            getSecret(character, "ABSTRACT_PRIVATE_KEY")
                ? abstractPlugin
                : null,
            getSecret(character, "B2_PRIVATE_KEY") ? b2Plugin : null,
            getSecret(character, "BINANCE_API_KEY") &&
            getSecret(character, "BINANCE_SECRET_KEY")
                ? binancePlugin
                : null,
            getSecret(character, "FLOW_ADDRESS") &&
            getSecret(character, "FLOW_PRIVATE_KEY")
                ? flowPlugin
                : null,
            getSecret(character, "LENS_ADDRESS") &&
            getSecret(character, "LENS_PRIVATE_KEY")
                ? lensPlugin
                : null,
            getSecret(character, "APTOS_PRIVATE_KEY") ? aptosPlugin : null,
            getSecret(character, "MIND_COLD_WALLET_ADDRESS")
                ? mindNetworkPlugin
                : null,
            getSecret(character, "MVX_PRIVATE_KEY") ? multiversxPlugin : null,
            getSecret(character, "ZKSYNC_PRIVATE_KEY") ? zksyncEraPlugin : null,
            getSecret(character, "CRONOSZKEVM_PRIVATE_KEY")
                ? cronosZkEVMPlugin
                : null,
            getSecret(character, "TEE_MARLIN") ? teeMarlinPlugin : null,
            getSecret(character, "TON_PRIVATE_KEY") ? tonPlugin : null,
            getSecret(character, "THIRDWEB_SECRET_KEY") ? thirdwebPlugin : null,
            getSecret(character, "SUI_PRIVATE_KEY") ? suiPlugin : null,
            getSecret(character, "STORY_PRIVATE_KEY") ? storyPlugin : null,
            getSecret(character, "SQUID_SDK_URL") &&
            getSecret(character, "SQUID_INTEGRATOR_ID") &&
            getSecret(character, "SQUID_EVM_ADDRESS") &&
            getSecret(character, "SQUID_EVM_PRIVATE_KEY") &&
            getSecret(character, "SQUID_API_THROTTLE_INTERVAL")
                ? squidRouterPlugin
                : null,
            getSecret(character, "FUEL_PRIVATE_KEY") ? fuelPlugin : null,
            getSecret(character, "AVALANCHE_PRIVATE_KEY")
                ? avalanchePlugin
                : null,
            getSecret(character, "BIRDEYE_API_KEY") ? birdeyePlugin : null,
            getSecret(character, "ECHOCHAMBERS_API_URL") &&
            getSecret(character, "ECHOCHAMBERS_API_KEY")
                ? echoChambersPlugin
                : null,
            getSecret(character, "LETZAI_API_KEY") ? letzAIPlugin : null,
            getSecret(character, "STARGAZE_ENDPOINT") ? stargazePlugin : null,
            getSecret(character, "GIPHY_API_KEY") ? giphyPlugin : null,
            getSecret(character, "PASSPORT_API_KEY")
                ? gitcoinPassportPlugin
                : null,
            getSecret(character, "GENLAYER_PRIVATE_KEY")
                ? genLayerPlugin
                : null,
            getSecret(character, "AVAIL_SEED") &&
            getSecret(character, "AVAIL_APP_ID")
                ? availPlugin
                : null,
            getSecret(character, "OPEN_WEATHER_API_KEY")
                ? openWeatherPlugin
                : null,
            getSecret(character, "OBSIDIAN_API_TOKEN") ? obsidianPlugin : null,
            getSecret(character, "ARTHERA_PRIVATE_KEY")?.startsWith("0x")
                ? artheraPlugin
                : null,
            getSecret(character, "ALLORA_API_KEY") ? alloraPlugin : null,
            getSecret(character, "HYPERLIQUID_PRIVATE_KEY")
                ? hyperliquidPlugin
                : null,
            getSecret(character, "HYPERLIQUID_TESTNET")
                ? hyperliquidPlugin
                : null,
            getSecret(character, "AKASH_MNEMONIC") &&
            getSecret(character, "AKASH_WALLET_ADDRESS")
                ? akashPlugin
                : null,
            getSecret(character, "CHAINBASE_API_KEY") ? chainbasePlugin : null,
            getSecret(character, "QUAI_PRIVATE_KEY") ? quaiPlugin : null,
            getSecret(character, "RESERVOIR_API_KEY")
                ? createNFTCollectionsPlugin()
                : null,
            getSecret(character, "ZERO_EX_API_KEY") ? zxPlugin : null,
            getSecret(character, "DKG_PRIVATE_KEY") ? dkgPlugin : null,
            getSecret(character, "PYTH_TESTNET_PROGRAM_KEY") ||
            getSecret(character, "PYTH_MAINNET_PROGRAM_KEY")
                ? pythDataPlugin
                : null,
            getSecret(character, "LND_TLS_CERT") &&
            getSecret(character, "LND_MACAROON") &&
            getSecret(character, "LND_SOCKET")
                ? lightningPlugin
                : null,
            getSecret(character, "OPENAI_API_KEY") &&
            parseBooleanFromText(
                getSecret(character, "ENABLE_OPEN_AI_COMMUNITY_PLUGIN")
            )
                ? openaiPlugin
                : null,
            getSecret(character, "DEVIN_API_TOKEN") ? devinPlugin : null,
            getSecret(character, "INITIA_PRIVATE_KEY") ? initiaPlugin : null,
            getSecret(character, "HOLDSTATION_PRIVATE_KEY")
                ? holdstationPlugin
                : null,
            getSecret(character, "NVIDIA_NIM_API_KEY") ||
            getSecret(character, "NVIDIA_NGC_API_KEY")
                ? nvidiaNimPlugin
                : null,
            getSecret(character, "BNB_PRIVATE_KEY") ||
            getSecret(character, "BNB_PUBLIC_KEY")?.startsWith("0x")
                ? bnbPlugin
                : null,
            (getSecret(character, "EMAIL_INCOMING_USER") &&
                getSecret(character, "EMAIL_INCOMING_PASS")) ||
            (getSecret(character, "EMAIL_OUTGOING_USER") &&
                getSecret(character, "EMAIL_OUTGOING_PASS"))
                ? emailPlugin
                : null,
            getSecret(character, "SEI_PRIVATE_KEY") ? seiPlugin : null,
            getSecret(character, "HYPERBOLIC_API_KEY")
                ? hyperbolicPlugin
                : null,
            getSecret(character, "SUNO_API_KEY") ? sunoPlugin : null,
            getSecret(character, "UDIO_AUTH_TOKEN") ? udioPlugin : null,
            getSecret(character, "IMGFLIP_USERNAME") &&
            getSecret(character, "IMGFLIP_PASSWORD")
                ? imgflipPlugin
                : null,
            getSecret(character, "FUNDING_PRIVATE_KEY") &&
            getSecret(character, "EVM_RPC_URL")
                ? litPlugin
                : null,
            getSecret(character, "ETHSTORAGE_PRIVATE_KEY")
                ? ethstoragePlugin
                : null,
            getSecret(character, "MINA_PRIVATE_KEY") ? minaPlugin : null,
            getSecret(character, "FORM_PRIVATE_KEY") ? formPlugin : null,
            getSecret(character, "ANKR_WALLET") ? ankrPlugin : null,
            getSecret(character, "DCAP_EVM_PRIVATE_KEY") &&
            getSecret(character, "DCAP_MODE")
                ? dcapPlugin
                : null,
            getSecret(character, "QUICKINTEL_API_KEY")
                ? quickIntelPlugin
                : null,
            getSecret(character, "GELATO_RELAY_API_KEY") ? gelatoPlugin : null,
            getSecret(character, "TRIKON_WALLET_ADDRESS") ? trikonPlugin : null,
            getSecret(character, "ARBITRAGE_EVM_PRIVATE_KEY") &&
            (getSecret(character, "ARBITRAGE_EVM_PROVIDER_URL") ||
                getSecret(character, "ARBITRAGE_ETHEREUM_WS_URL")) &&
            getSecret(character, "ARBITRAGE_FLASHBOTS_RELAY_SIGNING_KEY") &&
            getSecret(character, "ARBITRAGE_BUNDLE_EXECUTOR_ADDRESS")
                ? arbitragePlugin
                : null,
            getSecret(character, "DESK_EXCHANGE_PRIVATE_KEY") ||
            getSecret(character, "DESK_EXCHANGE_NETWORK")
                ? deskExchangePlugin
                : null,
        ]
            .flat()
            .filter(Boolean),
        providers: [],
        managers: [],
        cacheManager: cache,
        fetch: logFetch,
        verifiableInferenceAdapter,
    });
}

function initializeFsCache(baseDir: string, character: Character) {
    if (!character?.id) {
        throw new Error(
            "initializeFsCache requires id to be set in character definition"
        );
    }
    const cacheDir = path.resolve(baseDir, character.id, "cache");

    const cache = new CacheManager(new FsCacheAdapter(cacheDir));
    return cache;
}

function initializeDbCache(character: Character, db: IDatabaseCacheAdapter) {
    if (!character?.id) {
        throw new Error(
            "initializeFsCache requires id to be set in character definition"
        );
    }
    const cache = new CacheManager(new DbCacheAdapter(db, character.id));
    return cache;
}

function initializeCache(
    cacheStore: string,
    character: Character,
    baseDir?: string,
    db?: IDatabaseCacheAdapter
) {
    switch (cacheStore) {
        case CacheStore.REDIS:
            if (process.env.REDIS_URL) {
                elizaLogger.info("Connecting to Redis...");
                const redisClient = new RedisClient(process.env.REDIS_URL);
                if (!character?.id) {
                    throw new Error(
                        "CacheStore.REDIS requires id to be set in character definition"
                    );
                }
                return new CacheManager(
                    new DbCacheAdapter(redisClient, character.id) // Using DbCacheAdapter since RedisClient also implements IDatabaseCacheAdapter
                );
            } else {
                throw new Error("REDIS_URL environment variable is not set.");
            }

        case CacheStore.DATABASE:
            if (db) {
                elizaLogger.info("Using Database Cache...");
                return initializeDbCache(character, db);
            } else {
                throw new Error(
                    "Database adapter is not provided for CacheStore.Database."
                );
            }

        case CacheStore.FILESYSTEM:
            elizaLogger.info("Using File System Cache...");
            if (!baseDir) {
                throw new Error(
                    "baseDir must be provided for CacheStore.FILESYSTEM."
                );
            }
            return initializeFsCache(baseDir, character);

        default:
            throw new Error(
                `Invalid cache store: ${cacheStore} or required configuration missing.`
            );
    }
}

async function startAgent(
    character: Character,
    directClient: DirectClient
): Promise<AgentRuntime> {
    let db: IDatabaseAdapter & IDatabaseCacheAdapter;
    try {
        character.id ??= stringToUuid(character.name);
        character.username ??= character.name;

        const token = getTokenForProvider(character.modelProvider, character);
        const dataDir = path.join(__dirname, "../data");

        if (!fs.existsSync(dataDir)) {
            fs.mkdirSync(dataDir, { recursive: true });
        }

        db = initializeDatabase(dataDir) as IDatabaseAdapter &
            IDatabaseCacheAdapter;

        await db.init();

        const cache = initializeCache(
            process.env.CACHE_STORE ?? CacheStore.DATABASE,
            character,
            "",
            db
        ); // "" should be replaced with dir for file system caching. THOUGHTS: might probably make this into an env
        const runtime: AgentRuntime = await createAgent(
            character,
            db,
            cache,
            token
        );

        // start services/plugins/process knowledge
        await runtime.initialize();

        // start assigned clients
        runtime.clients = await initializeClients(character, runtime);

        // add to container
        directClient.registerAgent(runtime);

        // report to console
        elizaLogger.debug(`Started ${character.name} as ${runtime.agentId}`);

        return runtime;
    } catch (error) {
        elizaLogger.error(
            `Error starting agent for character ${character.name}:`,
            error
        );
        elizaLogger.error(error);
        if (db) {
            await db.close();
        }
        throw error;
    }
}

const checkPortAvailable = (port: number): Promise<boolean> => {
    return new Promise((resolve) => {
        const server = net.createServer();

        server.once("error", (err: NodeJS.ErrnoException) => {
            if (err.code === "EADDRINUSE") {
                resolve(false);
            }
        });

        server.once("listening", () => {
            server.close();
            resolve(true);
        });

        server.listen(port);
    });
};

const hasValidRemoteUrls = () =>
    process.env.REMOTE_CHARACTER_URLS &&
    process.env.REMOTE_CHARACTER_URLS !== "" &&
    process.env.REMOTE_CHARACTER_URLS.startsWith("http");

const startAgents = async () => {
    const directClient = new DirectClient();
    let serverPort = Number.parseInt(settings.SERVER_PORT || "3000");
    const args = parseArguments();
    const charactersArg = args.characters || args.character;
    let characters = [defaultCharacter];

    if (process.env.IQ_WALLET_ADDRESS && process.env.IQSOlRPC) {
        characters = await loadCharacterFromOnchain();
    }

    const notOnchainJson = !onchainJson || onchainJson == "null";

    if ((notOnchainJson && charactersArg) || hasValidRemoteUrls()) {
        characters = await loadCharacters(charactersArg);
    }

    // Normalize characters for injectable plugins
    characters = await Promise.all(characters.map(normalizeCharacter));

    try {
        for (const character of characters) {
            await startAgent(character, directClient);
        }
    } catch (error) {
        elizaLogger.error("Error starting agents:", error);
    }

    // Find available port
    while (!(await checkPortAvailable(serverPort))) {
        elizaLogger.warn(
            `Port ${serverPort} is in use, trying ${serverPort + 1}`
        );
        serverPort++;
    }

    // upload some agent functionality into directClient
    directClient.startAgent = async (character) => {
        // Handle plugins
        character.plugins = await handlePluginImporting(character.plugins);

        // wrap it so we don't have to inject directClient later
        return startAgent(character, directClient);
    };

    directClient.loadCharacterTryPath = loadCharacterTryPath;
    directClient.jsonToCharacter = jsonToCharacter;

    directClient.start(serverPort);

    if (serverPort !== Number.parseInt(settings.SERVER_PORT || "3000")) {
        elizaLogger.log(`Server started on alternate port ${serverPort}`);
    }

    elizaLogger.info(
        "Run `pnpm start:client` to start the client and visit the outputted URL (http://localhost:5173) to chat with your agents. When running multiple agents, use client with different port `SERVER_PORT=3001 pnpm start:client`"
    );
};

startAgents().catch((error) => {
    elizaLogger.error("Unhandled error in startAgents:", error);
    process.exit(1);
});

// Prevent unhandled exceptions from crashing the process if desired
if (
    process.env.PREVENT_UNHANDLED_EXIT &&
    parseBooleanFromText(process.env.PREVENT_UNHANDLED_EXIT)
) {
    // Handle uncaught exceptions to prevent the process from crashing
    process.on("uncaughtException", function (err) {
        console.error("uncaughtException", err);
    });

    // Handle unhandled rejections to prevent the process from crashing
    process.on("unhandledRejection", function (err) {
        console.error("unhandledRejection", err);
    });
}<|MERGE_RESOLUTION|>--- conflicted
+++ resolved
@@ -1019,7 +1019,7 @@
         // character.plugins are handled when clients are added
         plugins: [
             parseBooleanFromText(getSecret(character, "BITMIND")) &&
-            getSecret(character, "BITMIND_API_TOKEN")
+                getSecret(character, "BITMIND_API_TOKEN")
                 ? bittensorPlugin
                 : null,
             parseBooleanFromText(
@@ -1028,13 +1028,13 @@
                 ? emailAutomationPlugin
                 : null,
             getSecret(character, "IQ_WALLET_ADDRESS") &&
-            getSecret(character, "IQSOlRPC")
+                getSecret(character, "IQSOlRPC")
                 ? elizaCodeinPlugin
                 : null,
             bootstrapPlugin,
             getSecret(character, "CDP_API_KEY_NAME") &&
-            getSecret(character, "CDP_API_KEY_PRIVATE_KEY") &&
-            getSecret(character, "CDP_AGENT_KIT_NETWORK")
+                getSecret(character, "CDP_API_KEY_PRIVATE_KEY") &&
+                getSecret(character, "CDP_AGENT_KIT_NETWORK")
                 ? agentKitPlugin
                 : null,
             getSecret(character, "DEXSCREENER_API_KEY")
@@ -1045,17 +1045,14 @@
                 ? confluxPlugin
                 : null,
             nodePlugin,
-<<<<<<< HEAD
-=======
             getSecret(character, "ROUTER_NITRO_EVM_PRIVATE_KEY") &&
-            getSecret(character, "ROUTER_NITRO_EVM_ADDRESS")
+                getSecret(character, "ROUTER_NITRO_EVM_ADDRESS")
                 ? nitroPlugin
                 : null,
             getSecret(character, "TAVILY_API_KEY") ? webSearchPlugin : null,
->>>>>>> e920ec96
             getSecret(character, "SOLANA_PUBLIC_KEY") ||
-            (getSecret(character, "WALLET_PUBLIC_KEY") &&
-                !getSecret(character, "WALLET_PUBLIC_KEY")?.startsWith("0x"))
+                (getSecret(character, "WALLET_PUBLIC_KEY") &&
+                    !getSecret(character, "WALLET_PUBLIC_KEY")?.startsWith("0x"))
                 ? [solanaPlugin, solanaPluginV2]
                 : null,
             getSecret(character, "SOLANA_PRIVATE_KEY")
@@ -1064,12 +1061,12 @@
             getSecret(character, "AUTONOME_JWT_TOKEN") ? autonomePlugin : null,
             (getSecret(character, "NEAR_ADDRESS") ||
                 getSecret(character, "NEAR_WALLET_PUBLIC_KEY")) &&
-            getSecret(character, "NEAR_WALLET_SECRET_KEY")
+                getSecret(character, "NEAR_WALLET_SECRET_KEY")
                 ? nearPlugin
                 : null,
             getSecret(character, "EVM_PUBLIC_KEY") ||
-            (getSecret(character, "WALLET_PUBLIC_KEY") &&
-                getSecret(character, "WALLET_PUBLIC_KEY")?.startsWith("0x"))
+                (getSecret(character, "WALLET_PUBLIC_KEY") &&
+                    getSecret(character, "WALLET_PUBLIC_KEY")?.startsWith("0x"))
                 ? evmPlugin
                 : null,
             (getSecret(character, "EVM_PRIVATE_KEY") ||
@@ -1078,20 +1075,20 @@
                 : null,
             (getSecret(character, "EVM_PUBLIC_KEY") ||
                 getSecret(character, "INJECTIVE_PUBLIC_KEY")) &&
-            getSecret(character, "INJECTIVE_PRIVATE_KEY")
+                getSecret(character, "INJECTIVE_PRIVATE_KEY")
                 ? injectivePlugin
                 : null,
             getSecret(character, "COSMOS_RECOVERY_PHRASE") &&
-                getSecret(character, "COSMOS_AVAILABLE_CHAINS") &&
-                createCosmosPlugin(),
+            getSecret(character, "COSMOS_AVAILABLE_CHAINS") &&
+            createCosmosPlugin(),
             (getSecret(character, "SOLANA_PUBLIC_KEY") ||
                 (getSecret(character, "WALLET_PUBLIC_KEY") &&
                     !getSecret(character, "WALLET_PUBLIC_KEY")?.startsWith(
                         "0x"
                     ))) &&
-            getSecret(character, "SOLANA_ADMIN_PUBLIC_KEY") &&
-            getSecret(character, "SOLANA_PRIVATE_KEY") &&
-            getSecret(character, "SOLANA_ADMIN_PRIVATE_KEY")
+                getSecret(character, "SOLANA_ADMIN_PUBLIC_KEY") &&
+                getSecret(character, "SOLANA_PRIVATE_KEY") &&
+                getSecret(character, "SOLANA_ADMIN_PRIVATE_KEY")
                 ? nftGenerationPlugin
                 : null,
             getSecret(character, "ZEROG_PRIVATE_KEY") ? zgPlugin : null,
@@ -1103,49 +1100,49 @@
                 ? coinbaseCommercePlugin
                 : null,
             getSecret(character, "FAL_API_KEY") ||
-            getSecret(character, "OPENAI_API_KEY") ||
-            getSecret(character, "VENICE_API_KEY") ||
-            getSecret(character, "NVIDIA_API_KEY") ||
-            getSecret(character, "NINETEEN_AI_API_KEY") ||
-            getSecret(character, "HEURIST_API_KEY") ||
-            getSecret(character, "LIVEPEER_GATEWAY_URL")
+                getSecret(character, "OPENAI_API_KEY") ||
+                getSecret(character, "VENICE_API_KEY") ||
+                getSecret(character, "NVIDIA_API_KEY") ||
+                getSecret(character, "NINETEEN_AI_API_KEY") ||
+                getSecret(character, "HEURIST_API_KEY") ||
+                getSecret(character, "LIVEPEER_GATEWAY_URL")
                 ? imageGenerationPlugin
                 : null,
             getSecret(character, "FAL_API_KEY") ? ThreeDGenerationPlugin : null,
             ...(getSecret(character, "COINBASE_API_KEY") &&
-            getSecret(character, "COINBASE_PRIVATE_KEY")
+                getSecret(character, "COINBASE_PRIVATE_KEY")
                 ? [
-                      coinbaseMassPaymentsPlugin,
-                      tradePlugin,
-                      tokenContractPlugin,
-                      advancedTradePlugin,
-                  ]
+                    coinbaseMassPaymentsPlugin,
+                    tradePlugin,
+                    tokenContractPlugin,
+                    advancedTradePlugin,
+                ]
                 : []),
             ...(teeMode !== TEEMode.OFF && walletSecretSalt ? [teePlugin] : []),
             teeMode !== TEEMode.OFF &&
-            walletSecretSalt &&
-            getSecret(character, "VLOG")
+                walletSecretSalt &&
+                getSecret(character, "VLOG")
                 ? verifiableLogPlugin
                 : null,
             getSecret(character, "SGX") ? sgxPlugin : null,
             getSecret(character, "ENABLE_TEE_LOG") &&
-            ((teeMode !== TEEMode.OFF && walletSecretSalt) ||
-                getSecret(character, "SGX"))
+                ((teeMode !== TEEMode.OFF && walletSecretSalt) ||
+                    getSecret(character, "SGX"))
                 ? teeLogPlugin
                 : null,
             getSecret(character, "OMNIFLIX_API_URL") &&
-            getSecret(character, "OMNIFLIX_MNEMONIC")
+                getSecret(character, "OMNIFLIX_MNEMONIC")
                 ? OmniflixPlugin
                 : null,
             getSecret(character, "COINBASE_API_KEY") &&
-            getSecret(character, "COINBASE_PRIVATE_KEY") &&
-            getSecret(character, "COINBASE_NOTIFICATION_URI")
+                getSecret(character, "COINBASE_PRIVATE_KEY") &&
+                getSecret(character, "COINBASE_NOTIFICATION_URI")
                 ? webhookPlugin
                 : null,
             goatPlugin,
             zilliqaPlugin,
             getSecret(character, "COINGECKO_API_KEY") ||
-            getSecret(character, "COINGECKO_PRO_API_KEY")
+                getSecret(character, "COINGECKO_PRO_API_KEY")
                 ? coingeckoPlugin
                 : null,
             getSecret(character, "MORALIS_API_KEY") ? moralisPlugin : null,
@@ -1155,15 +1152,15 @@
                 : null,
             getSecret(character, "B2_PRIVATE_KEY") ? b2Plugin : null,
             getSecret(character, "BINANCE_API_KEY") &&
-            getSecret(character, "BINANCE_SECRET_KEY")
+                getSecret(character, "BINANCE_SECRET_KEY")
                 ? binancePlugin
                 : null,
             getSecret(character, "FLOW_ADDRESS") &&
-            getSecret(character, "FLOW_PRIVATE_KEY")
+                getSecret(character, "FLOW_PRIVATE_KEY")
                 ? flowPlugin
                 : null,
             getSecret(character, "LENS_ADDRESS") &&
-            getSecret(character, "LENS_PRIVATE_KEY")
+                getSecret(character, "LENS_PRIVATE_KEY")
                 ? lensPlugin
                 : null,
             getSecret(character, "APTOS_PRIVATE_KEY") ? aptosPlugin : null,
@@ -1181,10 +1178,10 @@
             getSecret(character, "SUI_PRIVATE_KEY") ? suiPlugin : null,
             getSecret(character, "STORY_PRIVATE_KEY") ? storyPlugin : null,
             getSecret(character, "SQUID_SDK_URL") &&
-            getSecret(character, "SQUID_INTEGRATOR_ID") &&
-            getSecret(character, "SQUID_EVM_ADDRESS") &&
-            getSecret(character, "SQUID_EVM_PRIVATE_KEY") &&
-            getSecret(character, "SQUID_API_THROTTLE_INTERVAL")
+                getSecret(character, "SQUID_INTEGRATOR_ID") &&
+                getSecret(character, "SQUID_EVM_ADDRESS") &&
+                getSecret(character, "SQUID_EVM_PRIVATE_KEY") &&
+                getSecret(character, "SQUID_API_THROTTLE_INTERVAL")
                 ? squidRouterPlugin
                 : null,
             getSecret(character, "FUEL_PRIVATE_KEY") ? fuelPlugin : null,
@@ -1193,7 +1190,7 @@
                 : null,
             getSecret(character, "BIRDEYE_API_KEY") ? birdeyePlugin : null,
             getSecret(character, "ECHOCHAMBERS_API_URL") &&
-            getSecret(character, "ECHOCHAMBERS_API_KEY")
+                getSecret(character, "ECHOCHAMBERS_API_KEY")
                 ? echoChambersPlugin
                 : null,
             getSecret(character, "LETZAI_API_KEY") ? letzAIPlugin : null,
@@ -1206,7 +1203,7 @@
                 ? genLayerPlugin
                 : null,
             getSecret(character, "AVAIL_SEED") &&
-            getSecret(character, "AVAIL_APP_ID")
+                getSecret(character, "AVAIL_APP_ID")
                 ? availPlugin
                 : null,
             getSecret(character, "OPEN_WEATHER_API_KEY")
@@ -1224,7 +1221,7 @@
                 ? hyperliquidPlugin
                 : null,
             getSecret(character, "AKASH_MNEMONIC") &&
-            getSecret(character, "AKASH_WALLET_ADDRESS")
+                getSecret(character, "AKASH_WALLET_ADDRESS")
                 ? akashPlugin
                 : null,
             getSecret(character, "CHAINBASE_API_KEY") ? chainbasePlugin : null,
@@ -1235,18 +1232,18 @@
             getSecret(character, "ZERO_EX_API_KEY") ? zxPlugin : null,
             getSecret(character, "DKG_PRIVATE_KEY") ? dkgPlugin : null,
             getSecret(character, "PYTH_TESTNET_PROGRAM_KEY") ||
-            getSecret(character, "PYTH_MAINNET_PROGRAM_KEY")
+                getSecret(character, "PYTH_MAINNET_PROGRAM_KEY")
                 ? pythDataPlugin
                 : null,
             getSecret(character, "LND_TLS_CERT") &&
-            getSecret(character, "LND_MACAROON") &&
-            getSecret(character, "LND_SOCKET")
+                getSecret(character, "LND_MACAROON") &&
+                getSecret(character, "LND_SOCKET")
                 ? lightningPlugin
                 : null,
             getSecret(character, "OPENAI_API_KEY") &&
-            parseBooleanFromText(
-                getSecret(character, "ENABLE_OPEN_AI_COMMUNITY_PLUGIN")
-            )
+                parseBooleanFromText(
+                    getSecret(character, "ENABLE_OPEN_AI_COMMUNITY_PLUGIN")
+                )
                 ? openaiPlugin
                 : null,
             getSecret(character, "DEVIN_API_TOKEN") ? devinPlugin : null,
@@ -1255,17 +1252,17 @@
                 ? holdstationPlugin
                 : null,
             getSecret(character, "NVIDIA_NIM_API_KEY") ||
-            getSecret(character, "NVIDIA_NGC_API_KEY")
+                getSecret(character, "NVIDIA_NGC_API_KEY")
                 ? nvidiaNimPlugin
                 : null,
             getSecret(character, "BNB_PRIVATE_KEY") ||
-            getSecret(character, "BNB_PUBLIC_KEY")?.startsWith("0x")
+                getSecret(character, "BNB_PUBLIC_KEY")?.startsWith("0x")
                 ? bnbPlugin
                 : null,
             (getSecret(character, "EMAIL_INCOMING_USER") &&
                 getSecret(character, "EMAIL_INCOMING_PASS")) ||
-            (getSecret(character, "EMAIL_OUTGOING_USER") &&
-                getSecret(character, "EMAIL_OUTGOING_PASS"))
+                (getSecret(character, "EMAIL_OUTGOING_USER") &&
+                    getSecret(character, "EMAIL_OUTGOING_PASS"))
                 ? emailPlugin
                 : null,
             getSecret(character, "SEI_PRIVATE_KEY") ? seiPlugin : null,
@@ -1275,11 +1272,11 @@
             getSecret(character, "SUNO_API_KEY") ? sunoPlugin : null,
             getSecret(character, "UDIO_AUTH_TOKEN") ? udioPlugin : null,
             getSecret(character, "IMGFLIP_USERNAME") &&
-            getSecret(character, "IMGFLIP_PASSWORD")
+                getSecret(character, "IMGFLIP_PASSWORD")
                 ? imgflipPlugin
                 : null,
             getSecret(character, "FUNDING_PRIVATE_KEY") &&
-            getSecret(character, "EVM_RPC_URL")
+                getSecret(character, "EVM_RPC_URL")
                 ? litPlugin
                 : null,
             getSecret(character, "ETHSTORAGE_PRIVATE_KEY")
@@ -1289,7 +1286,7 @@
             getSecret(character, "FORM_PRIVATE_KEY") ? formPlugin : null,
             getSecret(character, "ANKR_WALLET") ? ankrPlugin : null,
             getSecret(character, "DCAP_EVM_PRIVATE_KEY") &&
-            getSecret(character, "DCAP_MODE")
+                getSecret(character, "DCAP_MODE")
                 ? dcapPlugin
                 : null,
             getSecret(character, "QUICKINTEL_API_KEY")
@@ -1298,14 +1295,14 @@
             getSecret(character, "GELATO_RELAY_API_KEY") ? gelatoPlugin : null,
             getSecret(character, "TRIKON_WALLET_ADDRESS") ? trikonPlugin : null,
             getSecret(character, "ARBITRAGE_EVM_PRIVATE_KEY") &&
-            (getSecret(character, "ARBITRAGE_EVM_PROVIDER_URL") ||
-                getSecret(character, "ARBITRAGE_ETHEREUM_WS_URL")) &&
-            getSecret(character, "ARBITRAGE_FLASHBOTS_RELAY_SIGNING_KEY") &&
-            getSecret(character, "ARBITRAGE_BUNDLE_EXECUTOR_ADDRESS")
+                (getSecret(character, "ARBITRAGE_EVM_PROVIDER_URL") ||
+                    getSecret(character, "ARBITRAGE_ETHEREUM_WS_URL")) &&
+                getSecret(character, "ARBITRAGE_FLASHBOTS_RELAY_SIGNING_KEY") &&
+                getSecret(character, "ARBITRAGE_BUNDLE_EXECUTOR_ADDRESS")
                 ? arbitragePlugin
                 : null,
             getSecret(character, "DESK_EXCHANGE_PRIVATE_KEY") ||
-            getSecret(character, "DESK_EXCHANGE_NETWORK")
+                getSecret(character, "DESK_EXCHANGE_NETWORK")
                 ? deskExchangePlugin
                 : null,
         ]
