services:
    eliza:
        build:
            context: .
            dockerfile: Dockerfile
        command:
            ["pnpm", "start", "--character=characters/Agent_YP.character.json"]
        stdin_open: true
        tty: true
        volumes:
            - /var/run/tappd.sock:/var/run/tappd.sock
            - eliza:/app/packages/client-twitter/src/tweetcache
            - eliza:/app/db.sqlite
        environment:
<<<<<<< HEAD
            # OpenAI Configuration
            - OPENAI_API_KEY=${OPENAI_API_KEY}
            - SMALL_OPENAI_MODEL=${SMALL_OPENAI_MODEL}
            - MEDIUM_OPENAI_MODEL=${MEDIUM_OPENAI_MODEL}
            - LARGE_OPENAI_MODEL=${LARGE_OPENAI_MODEL}
            - EMBEDDING_OPENAI_MODEL=${EMBEDDING_OPENAI_MODEL}
            - IMAGE_OPENAI_MODEL=${IMAGE_OPENAI_MODEL}
            - USE_OPENAI_EMBEDDING=${USE_OPENAI_EMBEDDING}

            # Twitter Configuration
            - TWITTER_USERNAME=${TWITTER_USERNAME}
            - TWITTER_PASSWORD=${TWITTER_PASSWORD}
            - TWITTER_EMAIL=${TWITTER_EMAIL}
            - TWITTER_COOKIES=${TWITTER_COOKIES}
            - TWITTER_POLL_INTERVAL=${TWITTER_POLL_INTERVAL}
            - TWITTER_SEARCH_ENABLE=${TWITTER_SEARCH_ENABLE}
            - TWITTER_TARGET_USERS=${TWITTER_TARGET_USERS}
            - TWITTER_SPACES_ENABLE=${TWITTER_SPACES_ENABLE}
            - TWITTER_RETRY_LIMIT=${TWITTER_RETRY_LIMIT}

            # Post Settings
            - POST_INTERVAL_MIN=${POST_INTERVAL_MIN}
            - POST_INTERVAL_MAX=${POST_INTERVAL_MAX}
            - POST_IMMEDIATELY=${POST_IMMEDIATELY}
            - ACTION_INTERVAL=${ACTION_INTERVAL}
            - ENABLE_ACTION_PROCESSING=${ENABLE_ACTION_PROCESSING}

            # Feature Flags
            - IMAGE_GEN=${IMAGE_GEN}
            - USE_OLLAMA_EMBEDDING=${USE_OLLAMA_EMBEDDING}

            # Server Configuration
            - SERVER_PORT=${SERVER_PORT}
        deploy:
            resources:
                limits:
                    memory: 4G
                reservations:
                    memory: 2G
=======
            - OPENAI_API_KEY=
            - REDPILL_API_KEY=
            - ELEVENLABS_XI_API_KEY=
            - ELEVENLABS_MODEL_ID=eleven_multilingual_v2
            - ELEVENLABS_VOICE_ID=21m00Tcm4TlvDq8ikWAM
            - ELEVENLABS_VOICE_STABILITY=0.5
            - ELEVENLABS_VOICE_SIMILARITY_BOOST=0.9
            - ELEVENLABS_VOICE_STYLE=0.66
            - ELEVENLABS_VOICE_USE_SPEAKER_BOOST=false
            - ELEVENLABS_OPTIMIZE_STREAMING_LATENCY=4
            - ELEVENLABS_OUTPUT_FORMAT=pcm_16000
            - TWITTER_DRY_RUN=false
            - TWITTER_USERNAME=
            - TWITTER_PASSWORD=
            - TWITTER_EMAIL=
            - BIRDEYE_API_KEY=
            - SOL_ADDRESS=So11111111111111111111111111111111111111112
            - SLIPPAGE=1
            - SOLANA_RPC_URL=https://api.mainnet-beta.solana.com
            - HELIUS_API_KEY=
            - SERVER_PORT=3000
            - WALLET_SECRET_SALT=secret_salt
            # Refer to: https://github.com/elizaOS/eliza/blob/develop/.env.example for all available environment variables
>>>>>>> e920ec96
        ports:
            - "3000:3000"
            - "5173:5173"
        restart: always

volumes:
    eliza:<|MERGE_RESOLUTION|>--- conflicted
+++ resolved
@@ -12,7 +12,6 @@
             - eliza:/app/packages/client-twitter/src/tweetcache
             - eliza:/app/db.sqlite
         environment:
-<<<<<<< HEAD
             # OpenAI Configuration
             - OPENAI_API_KEY=${OPENAI_API_KEY}
             - SMALL_OPENAI_MODEL=${SMALL_OPENAI_MODEL}
@@ -46,37 +45,31 @@
 
             # Server Configuration
             - SERVER_PORT=${SERVER_PORT}
+
+            # Additional Configuration
+            - REDPILL_API_KEY=${REDPILL_API_KEY}
+            - ELEVENLABS_XI_API_KEY=${ELEVENLABS_XI_API_KEY}
+            - ELEVENLABS_MODEL_ID=${ELEVENLABS_MODEL_ID}
+            - ELEVENLABS_VOICE_ID=${ELEVENLABS_VOICE_ID}
+            - ELEVENLABS_VOICE_STABILITY=${ELEVENLABS_VOICE_STABILITY}
+            - ELEVENLABS_VOICE_SIMILARITY_BOOST=${ELEVENLABS_VOICE_SIMILARITY_BOOST}
+            - ELEVENLABS_VOICE_STYLE=${ELEVENLABS_VOICE_STYLE}
+            - ELEVENLABS_VOICE_USE_SPEAKER_BOOST=${ELEVENLABS_VOICE_USE_SPEAKER_BOOST}
+            - ELEVENLABS_OPTIMIZE_STREAMING_LATENCY=${ELEVENLABS_OPTIMIZE_STREAMING_LATENCY}
+            - ELEVENLABS_OUTPUT_FORMAT=${ELEVENLABS_OUTPUT_FORMAT}
+            - BIRDEYE_API_KEY=${BIRDEYE_API_KEY}
+            - SOL_ADDRESS=${SOL_ADDRESS}
+            - SLIPPAGE=${SLIPPAGE}
+            - SOLANA_RPC_URL=${SOLANA_RPC_URL}
+            - HELIUS_API_KEY=${HELIUS_API_KEY}
+            - WALLET_SECRET_SALT=${WALLET_SECRET_SALT}
+
         deploy:
             resources:
                 limits:
                     memory: 4G
                 reservations:
                     memory: 2G
-=======
-            - OPENAI_API_KEY=
-            - REDPILL_API_KEY=
-            - ELEVENLABS_XI_API_KEY=
-            - ELEVENLABS_MODEL_ID=eleven_multilingual_v2
-            - ELEVENLABS_VOICE_ID=21m00Tcm4TlvDq8ikWAM
-            - ELEVENLABS_VOICE_STABILITY=0.5
-            - ELEVENLABS_VOICE_SIMILARITY_BOOST=0.9
-            - ELEVENLABS_VOICE_STYLE=0.66
-            - ELEVENLABS_VOICE_USE_SPEAKER_BOOST=false
-            - ELEVENLABS_OPTIMIZE_STREAMING_LATENCY=4
-            - ELEVENLABS_OUTPUT_FORMAT=pcm_16000
-            - TWITTER_DRY_RUN=false
-            - TWITTER_USERNAME=
-            - TWITTER_PASSWORD=
-            - TWITTER_EMAIL=
-            - BIRDEYE_API_KEY=
-            - SOL_ADDRESS=So11111111111111111111111111111111111111112
-            - SLIPPAGE=1
-            - SOLANA_RPC_URL=https://api.mainnet-beta.solana.com
-            - HELIUS_API_KEY=
-            - SERVER_PORT=3000
-            - WALLET_SECRET_SALT=secret_salt
-            # Refer to: https://github.com/elizaOS/eliza/blob/develop/.env.example for all available environment variables
->>>>>>> e920ec96
         ports:
             - "3000:3000"
             - "5173:5173"
