--- conflicted
+++ resolved
@@ -351,17 +351,15 @@
 ZKSYNC_ADDRESS=
 ZKSYNC_PRIVATE_KEY=
 
-<<<<<<< HEAD
 # Avail DA Configuration
 AVAIL_ADDRESS=
 AVAIL_SEED=
 AVAIL_APP_ID=0
 AVAIL_RPC_URL=wss://avail-turing.public.blastapi.io/     # (Default) Testnet: wss://avail-turing.public.blastapi.io/ | Mainnet: wss://avail-mainnet.public.blastapi.io/
-=======
+
 # Marlin
 TEE_MARLIN=                             # Set "yes" to enable the plugin
 TEE_MARLIN_ATTESTATION_ENDPOINT=        # Optional, default "http://127.0.0.1:1350"
->>>>>>> 51948c51
 
 # Ton
 TON_PRIVATE_KEY= # Ton Mnemonic Seed Phrase Join With Empty String
