####################################
#### Server & DB Configurations ####
####################################

# Cache Configs
CACHE_STORE=database # Defaults to database. Other available cache store: redis and filesystem
REDIS_URL=           # Redis URL - could be a local redis instance or cloud hosted redis. Also support rediss:// URLs
PGLITE_DATA_DIR=     #../pgLite/ if selecting a directory   --- or memory:// if selecting in memory

# Eliza Port Config
SERVER_PORT=3000

# Supabase Configuration
SUPABASE_URL=
SUPABASE_ANON_KEY=

# MongoDB
MONGODB_CONNECTION_STRING=             #mongodb connection string
MONGODB_DATABASE=                      #name of the database in mongoDB atlas #default: 'elizaAgent'

# Comma separated list of remote character urls (optional)
REMOTE_CHARACTER_URLS=

# Stores characters set by using the direct API in the data/character folder for further load when the app restarts
USE_CHARACTER_STORAGE=false

# Logging
DEFAULT_LOG_LEVEL=info
LOG_JSON_FORMAT=false            # Print everything in logger as json; false by default

###############################
#### Client Configurations ####
###############################

# BitMind Bittensor API
BITMIND=true
BITMIND_API_TOKEN=

# Discord Configuration
DISCORD_APPLICATION_ID=
DISCORD_API_TOKEN=        # Bot token
DISCORD_VOICE_CHANNEL_ID= # The ID of the voice channel the bot should join (optional)

# Devin Configuration
DEVIN_API_TOKEN=         # Get your API key from docs.devin.ai/tutorials/api-integration

# Gelato Configuration
GELATO_RELAY_API_KEY= # Gelato API key

# Farcaster Neynar Configuration
FARCASTER_FID=                # The FID associated with the account your are sending casts from
FARCASTER_NEYNAR_API_KEY=     # Neynar API key: https://neynar.com/
FARCASTER_NEYNAR_SIGNER_UUID= # Signer for the account you are sending casts from. Create a signer here: https://dev.neynar.com/app
FARCASTER_DRY_RUN=false       # Set to true if you want to run the bot without actually publishing casts
FARCASTER_POLL_INTERVAL=120   # How often (in seconds) the bot should check for farcaster interactions (replies and mentions)

# Telegram Configuration
TELEGRAM_BOT_TOKEN=

# Telegram account client Configuration
TELEGRAM_ACCOUNT_PHONE=              # Account phone number for authorization
TELEGRAM_ACCOUNT_APP_ID=             # Telegram app api_id (get it at me.telegram.org)
TELEGRAM_ACCOUNT_APP_HASH=           # Telegram app api_hash (get it at me.telegram.org)
TELEGRAM_ACCOUNT_DEVICE_MODEL=       # Device model. Example: Samsung Galaxy S28+
TELEGRAM_ACCOUNT_SYSTEM_VERSION=     # Device system version. Example: Android 12 S? (31)

# Twitter/X Configuration
TWITTER_DRY_RUN=false
TWITTER_USERNAME= # Account username
TWITTER_PASSWORD= # Account password
TWITTER_EMAIL=    # Account email
TWITTER_2FA_SECRET=

# Authentication cookies for Twitter session (this is for login using cookies and is optional)
TWITTER_COOKIES_AUTH_TOKEN=
TWITTER_COOKIES_CT0=
TWITTER_COOKIES_GUEST_ID=

TWITTER_POLL_INTERVAL=120   # How often (in seconds) the bot should check for interactions
TWITTER_SEARCH_ENABLE=FALSE # Enable timeline search, WARNING this greatly increases your chance of getting banned
TWITTER_TARGET_USERS=       # Comma separated list of Twitter user names to interact with
TWITTER_RETRY_LIMIT=        # Maximum retry attempts for Twitter login
TWITTER_SPACES_ENABLE=false # Enable or disable Twitter Spaces logic
ENABLE_TWITTER_POST_GENERATION=true # Set to true to enable automatic tweet generation. If false, the bot will not generate or post tweets.
# Post Interval Settings (in minutes)
POST_INTERVAL_MIN= # Default: 90
POST_INTERVAL_MAX= # Default: 180
POST_IMMEDIATELY=  # Default: false
# Twitter action processing configuration
ACTION_INTERVAL=               # Interval in minutes between action processing runs (default: 5 minutes)
ENABLE_ACTION_PROCESSING=false # Set to true to enable the action processing loop
MAX_ACTIONS_PROCESSING=1       # Maximum number of actions (e.g., retweets, likes) to process in a single cycle. Helps prevent excessive or uncontrolled actions.
ACTION_TIMELINE_TYPE=foryou    # Type of timeline to interact with. Options: "foryou" or "following". Default: "foryou"
# Minimum and maximum delay between each action processing in seconds
TWITTER_ACTION_DELAY_MIN= # Default: 20
TWITTER_ACTION_DELAY_MAX= # Default: 60
# CONFIGURATION FOR APPROVING TWEETS BEFORE IT GETS POSTED
TWITTER_APPROVAL_DISCORD_CHANNEL_ID=  # Channel ID for the Discord bot to listen and send approval messages
TWITTER_APPROVAL_DISCORD_BOT_TOKEN=   # Discord bot token (this could be a different bot token from DISCORD_API_TOKEN)
TWITTER_APPROVAL_ENABLED=             # Enable or disable Twitter approval logic #Default is false
TWITTER_APPROVAL_CHECK_INTERVAL=60000 # Default: 60 seconds
TWITTER_CLIENT_USER_AGENT= # If provided, modifies the User-Agent header in all outgoing requests

# Virtuals GAME configuration
VIRTUALS_GAME_SDK_API_KEY=
VIRTUALS_GAME_POST_INTERVAL= # Default: 120 minutes

# WhatsApp Cloud API Configuration
WHATSAPP_ACCESS_TOKEN=         # Permanent access token from Facebook Developer Console
WHATSAPP_PHONE_NUMBER_ID=      # Phone number ID from WhatsApp Business API
WHATSAPP_BUSINESS_ACCOUNT_ID=  # Business Account ID from Facebook Business Manager
WHATSAPP_WEBHOOK_VERIFY_TOKEN= # Custom string for webhook verification
WHATSAPP_API_VERSION=v17.0     # WhatsApp API version (default: v17.0)

# Alexa Client Configuration
ALEXA_SKILL_ID=                # Your Alexa skill ID from developer console (format: amzn1.ask.skill-...)
ALEXA_CLIENT_ID=               # OAuth2 Client ID from Alexa developer console permissions tab
ALEXA_CLIENT_SECRET=           # OAuth2 Client Secret from Alexa developer console permissions tab


# Simsai Specific Configuration
SIMSAI_API_KEY= # API key for SimsAI authentication
SIMSAI_AGENT_ID= # Unique identifier for the SimsAI agent
SIMSAI_USERNAME= # Username for SimsAI platform access
SIMSAI_DRY_RUN= # Set to true to test without making actual API calls

# Direct Client Setting
EXPRESS_MAX_PAYLOAD= # Default: 100kb

#######################################
#### Model Provider Configurations ####
#######################################

# OpenAI Configuration
OPENAI_API_KEY=         # OpenAI API key, starting with sk-
OPENAI_API_URL=         # OpenAI API Endpoint (optional), Default: https://api.openai.com/v1
SMALL_OPENAI_MODEL=     # Default: gpt-4o-mini
MEDIUM_OPENAI_MODEL=    # Default: gpt-4o
LARGE_OPENAI_MODEL=     # Default: gpt-4o
EMBEDDING_OPENAI_MODEL= # Default: text-embedding-3-small
IMAGE_OPENAI_MODEL=     # Default: dall-e-3
USE_OPENAI_EMBEDDING=   # Set to TRUE for OpenAI/1536, leave blank for local

# Community Plugin for OpenAI Configuration
ENABLE_OPEN_AI_COMMUNITY_PLUGIN=false
OPENAI_DEFAULT_MODEL=
OPENAI_MAX_TOKENS=
OPENAI_TEMPERATURE=




# Atoma SDK Configuration
ATOMASDK_BEARER_AUTH=           # Atoma SDK Bearer Auth token
ATOMA_API_URL=                  # Default: https://api.atoma.network/v1
SMALL_ATOMA_MODEL=              # Default: meta-llama/Llama-3.3-70B-Instruct
MEDIUM_ATOMA_MODEL=             # Default: meta-llama/Llama-3.3-70B-Instruct
LARGE_ATOMA_MODEL=              # Default: meta-llama/Llama-3.3-70B-Instruct

# Eternal AI's Decentralized Inference API
ETERNALAI_URL=
ETERNALAI_MODEL=                    # Default: "NousResearch/Hermes-3-Llama-3.1-70B-FP8"
ETERNALAI_CHAIN_ID=8453            # Default: "8453"
ETERNALAI_RPC_URL=                  # Ex: https://mainnet.base.org/
ETERNALAI_AGENT_CONTRACT_ADDRESS=   # Ex: 0xAed016e060e2fFE3092916b1650Fc558D62e1CCC
ETERNALAI_AGENT_ID=                 # Ex: 1711
ETERNALAI_API_KEY=
ETERNALAI_LOG=false #Default: false

# Hyperbolic Provider Configuration
HYPERBOLIC_API_KEY= # Hyperbolic API Key
HYPERBOLIC_MODEL=

IMAGE_HYPERBOLIC_MODEL=  # Default: FLUX.1-dev
SMALL_HYPERBOLIC_MODEL=  # Default: meta-llama/Llama-3.2-3B-Instruct
MEDIUM_HYPERBOLIC_MODEL= # Default: meta-llama/Meta-Llama-3.1-70B-Instruct
LARGE_HYPERBOLIC_MODEL=  # Default: meta-llama/Meta-Llama-3.1-405-Instruct


# Hyperbolic Plugin Configuration
HYPERBOLIC_ENV=production
HYPERBOLIC_API_KEY=
HYPERBOLIC_GRANULAR_LOG=true
HYPERBOLIC_SPASH=true
HYPERBOLIC_LOG_LEVEL=debug

# Infera Configuration
INFERA_API_KEY=      # visit api.infera.org/docs to obtain an API key under /signup_user
INFERA_MODEL=        # Default: llama3.2:latest
INFERA_SERVER_URL=   # Default: https://api.infera.org/
SMALL_INFERA_MODEL=  #Recommended: llama3.2:latest
MEDIUM_INFERA_MODEL= #Recommended: mistral-nemo:latest
LARGE_INFERA_MODEL=  #Recommended: mistral-small:latest

# Venice Configuration
VENICE_API_KEY=      # generate from venice settings
SMALL_VENICE_MODEL=  # Default: llama-3.3-70b
MEDIUM_VENICE_MODEL= # Default: llama-3.3-70b
LARGE_VENICE_MODEL=  # Default: llama-3.1-405b
IMAGE_VENICE_MODEL=  # Default: fluently-xl

# Nineteen.ai Configuration
NINETEEN_AI_API_KEY=      # Get a free api key from https://nineteen.ai/app/api
SMALL_NINETEEN_AI_MODEL=  # Default: unsloth/Llama-3.2-3B-Instruct
MEDIUM_NINETEEN_AI_MODEL= # Default: unsloth/Meta-Llama-3.1-8B-Instruct
LARGE_NINETEEN_AI_MODEL=  # Default: hugging-quants/Meta-Llama-3.1-70B-Instruct-AWQ-INT4
IMAGE_NINETEEN_AI_MODE=   # Default: dataautogpt3/ProteusV0.4-Lightning

# Akash Chat API Configuration docs: https://chatapi.akash.network/documentation
AKASH_CHAT_API_KEY=          # Get from https://chatapi.akash.network/
SMALL_AKASH_CHAT_API_MODEL=  # Default: Meta-Llama-3-2-3B-Instruct
MEDIUM_AKASH_CHAT_API_MODEL= # Default: Meta-Llama-3-3-70B-Instruct
LARGE_AKASH_CHAT_API_MODEL=  # Default: Meta-Llama-3-1-405B-Instruct-FP8

# Livepeer configuration

LIVEPEER_GATEWAY_URL=https://dream-gateway.livepeer.cloud           # Free inference gateways and docs: https://livepeer-eliza.com/
IMAGE_LIVEPEER_MODEL=           # Default: ByteDance/SDXL-Lightning
SMALL_LIVEPEER_MODEL=           # Default: meta-llama/Meta-Llama-3.1-8B-Instruct
MEDIUM_LIVEPEER_MODEL=          # Default: meta-llama/Meta-Llama-3.1-8B-Instruct
LARGE_LIVEPEER_MODEL=           # Default: meta-llama/Meta-Llama-3.1-8B-Instruct

# Speech Synthesis
ELEVENLABS_XI_API_KEY= # API key from elevenlabs

# Transcription Provider
TRANSCRIPTION_PROVIDER= # Default: local (possible values: openai, deepgram, local)

# ElevenLabs Settings
ELEVENLABS_MODEL_ID=eleven_multilingual_v2
ELEVENLABS_VOICE_ID=21m00Tcm4TlvDq8ikWAM
ELEVENLABS_VOICE_STABILITY=0.5
ELEVENLABS_VOICE_SIMILARITY_BOOST=0.9
ELEVENLABS_VOICE_STYLE=0.66
ELEVENLABS_VOICE_USE_SPEAKER_BOOST=false
ELEVENLABS_OPTIMIZE_STREAMING_LATENCY=4
ELEVENLABS_OUTPUT_FORMAT=pcm_16000

# OpenRouter Configuration
OPENROUTER_API_KEY= # OpenRouter API Key
OPENROUTER_MODEL=   # Default: uses hermes 70b/405b
SMALL_OPENROUTER_MODEL=
MEDIUM_OPENROUTER_MODEL=
LARGE_OPENROUTER_MODEL=

# REDPILL Configuration (https://docs.red-pill.ai/get-started/supported-models)
REDPILL_API_KEY= # REDPILL API Key
REDPILL_MODEL=
SMALL_REDPILL_MODEL=  # Default: gpt-4o-mini
MEDIUM_REDPILL_MODEL= # Default: gpt-4o
LARGE_REDPILL_MODEL=  # Default: gpt-4o

# Grok Configuration
GROK_API_KEY=         # GROK/xAI API Key
SMALL_GROK_MODEL=     # Default: grok-2-1212
MEDIUM_GROK_MODEL=    # Default: grok-2-1212
LARGE_GROK_MODEL=     # Default: grok-2-1212
EMBEDDING_GROK_MODEL= # Default: grok-2-1212

# Ollama Configuration
OLLAMA_SERVER_URL= # Default: localhost:11434
OLLAMA_MODEL=
USE_OLLAMA_EMBEDDING=   # Set to TRUE for OLLAMA/1024, leave blank for local
OLLAMA_EMBEDDING_MODEL= # Default: mxbai-embed-large
SMALL_OLLAMA_MODEL=     # Default: llama3.2
MEDIUM_OLLAMA_MODEL=    # Default: hermes3
LARGE_OLLAMA_MODEL=     # Default: hermes3:70b

# Google Configuration
GOOGLE_MODEL=
SMALL_GOOGLE_MODEL=     # Default: gemini-1.5-flash-latest
MEDIUM_GOOGLE_MODEL=    # Default: gemini-1.5-flash-latest
LARGE_GOOGLE_MODEL=     # Default: gemini-1.5-pro-latest
EMBEDDING_GOOGLE_MODEL= # Default: text-embedding-004

# Mistral Configuration
MISTRAL_MODEL=
SMALL_MISTRAL_MODEL=  # Default: mistral-small-latest
MEDIUM_MISTRAL_MODEL= # Default: mistral-large-latest
LARGE_MISTRAL_MODEL=  # Default: mistral-large-latest

# Groq Configuration
GROQ_API_KEY=         # Starts with gsk_
SMALL_GROQ_MODEL=     # Default: llama-3.1-8b-instant
MEDIUM_GROQ_MODEL=    # Default: llama-3.3-70b-versatile
LARGE_GROQ_MODEL=     # Default: llama-3.2-90b-vision-preview
EMBEDDING_GROQ_MODEL= # Default: llama-3.1-8b-instant

# LlamaLocal Configuration
LLAMALOCAL_PATH= # Default: "" which is the current directory in plugin-node/dist/ which gets destroyed and recreated on every build

# NanoGPT Configuration
SMALL_NANOGPT_MODEL=  # Default: gpt-4o-mini
MEDIUM_NANOGPT_MODEL= # Default: gpt-4o
LARGE_NANOGPT_MODEL=  # Default: gpt-4o

# Anthropic Configuration
ANTHROPIC_API_KEY=      # For Claude
SMALL_ANTHROPIC_MODEL=  # Default: claude-3-haiku-20240307
MEDIUM_ANTHROPIC_MODEL= # Default: claude-3-5-sonnet-20241022
LARGE_ANTHROPIC_MODEL=  # Default: claude-3-5-sonnet-20241022

# Heurist Configuration
HEURIST_API_KEY=      # Get from https://heurist.ai/dev-access
SMALL_HEURIST_MODEL=  # Default: meta-llama/llama-3-70b-instruct
MEDIUM_HEURIST_MODEL= # Default: meta-llama/llama-3-70b-instruct
LARGE_HEURIST_MODEL=  # Default: meta-llama/llama-3.3-70b-instruct
HEURIST_IMAGE_MODEL=  # Default: FLUX.1-dev
HEURIST_EMBEDDING_MODEL= # Default: BAAI/bge-large-en-v1.5
USE_HEURIST_EMBEDDING= # Set to TRUE for HEURIST embedding, leave blank for local

# Gaianet Configuration
GAIANET_MODEL=
GAIANET_SERVER_URL=
SMALL_GAIANET_MODEL=       # Default: llama3b
SMALL_GAIANET_SERVER_URL=  # Default: https://llama3b.gaia.domains/v1
MEDIUM_GAIANET_MODEL=      # Default: llama
MEDIUM_GAIANET_SERVER_URL= # Default: https://llama8b.gaia.domains/v1
LARGE_GAIANET_MODEL=       # Default: qwen72b
LARGE_GAIANET_SERVER_URL=  # Default: https://qwen72b.gaia.domains/v1
GAIANET_EMBEDDING_MODEL=
USE_GAIANET_EMBEDDING= # Set to TRUE for GAIANET/768, leave blank for local

# Volcengine Configuration
VOLENGINE_API_URL= # Volcengine API Endpoint, Default: https://open.volcengineapi.com/api/v3/
VOLENGINE_MODEL=
SMALL_VOLENGINE_MODEL=     # Default: doubao-lite-128k
MEDIUM_VOLENGINE_MODEL=    # Default: doubao-pro-128k
LARGE_VOLENGINE_MODEL=     # Default: doubao-pro-256k
VOLENGINE_EMBEDDING_MODEL= # Default: doubao-embedding

# DeepSeek Configuration
DEEPSEEK_API_KEY=      #Your DeepSeek API key
DEEPSEEK_API_URL=      # Default: https://api.deepseek.com
SMALL_DEEPSEEK_MODEL=  # Default: deepseek-chat
MEDIUM_DEEPSEEK_MODEL= # Default: deepseek-chat
LARGE_DEEPSEEK_MODEL=  # Default: deepseek-chat

# fal.ai Configuration
FAL_API_KEY=
FAL_AI_LORA_PATH=

# LetzAI Configuration
LETZAI_API_KEY= # LetzAI API Key
LETZAI_MODELS=  # list of Letzai models to add to each prompt, e.g.: "@modelname1, @modelname2"

# Galadriel Configuration
GALADRIEL_API_KEY=gal-*      # Get from https://dashboard.galadriel.com/
SMALL_GALADRIEL_MODEL=       # Default: gpt-4o-mini
MEDIUM_GALADRIEL_MODEL=      # Default: gpt-4o
LARGE_GALADRIEL_MODEL=       # Default: gpt-4o
GALADRIEL_FINE_TUNE_API_KEY= # Use an OpenAI key to use a fine-tuned model with the verified inference endpoint

# LM Studio Configuration
LMSTUDIO_SERVER_URL=   # Default: http://localhost:1234/v1
LMSTUDIO_MODEL=
SMALL_LMSTUDIO_MODEL=  # Default: hermes-3-llama-3.1-8b
MEDIUM_LMSTUDIO_MODEL= # Default: hermes-3-llama-3.1-8b
LARGE_LMSTUDIO_MODEL=  # Default: hermes-3-llama-3.1-8b

# Remaining Provider Configurations
GOOGLE_GENERATIVE_AI_API_KEY= # Gemini API key
ALI_BAILIAN_API_KEY=          # Ali Bailian API Key
NANOGPT_API_KEY=              # NanoGPT API Key
TOGETHER_API_KEY=             # Together API Key

######################################
#### Crypto Plugin Configurations ####
######################################

# CoinMarketCap / CMC
COINMARKETCAP_API_KEY=

# Zerion
ZERION_API_KEY=

# CoinGecko
COINGECKO_API_KEY=
COINGECKO_PRO_API_KEY=

# Moralis
MORALIS_API_KEY=

# EVM
EVM_PRIVATE_KEY=
EVM_PROVIDER_URL=

# Zilliqa
ZILLIQA_PRIVATE_KEY=
ZILLIQA_PROVIDER_URL=

# Avalanche
AVALANCHE_PRIVATE_KEY=
AVALANCHE_PUBLIC_KEY=

# Arthera
ARTHERA_PRIVATE_KEY=

# Solana
SOLANA_PRIVATE_KEY=
SOLANA_PUBLIC_KEY=
SOLANA_CLUSTER=           # Default: devnet. Solana Cluster: 'devnet' | 'testnet' | 'mainnet-beta'
SOLANA_ADMIN_PRIVATE_KEY= # This wallet is used to verify NFTs
SOLANA_ADMIN_PUBLIC_KEY=  # This wallet is used to verify NFTs
SOLANA_VERIFY_TOKEN=      # Authentication token for calling the verification API

# Injective
INJECTIVE_PRIVATE_KEY= #
INJECTIVE_PUBLIC_KEY= #
INJECTIVE_NETWORK= #
# Fallback Wallet Configuration (deprecated)
WALLET_PRIVATE_KEY=
WALLET_PUBLIC_KEY=

BIRDEYE_API_KEY=

# Solana Configuration
SOL_ADDRESS=So11111111111111111111111111111111111111112
SLIPPAGE=1
BASE_MINT=So11111111111111111111111111111111111111112
SOLANA_RPC_URL=https://api.mainnet-beta.solana.com
HELIUS_API_KEY=

# Abstract Configuration
ABSTRACT_ADDRESS=
ABSTRACT_PRIVATE_KEY=
ABSTRACT_RPC_URL=https://api.testnet.abs.xyz

# Starknet Configuration
STARKNET_ADDRESS=
STARKNET_PRIVATE_KEY=
STARKNET_RPC_URL=

# Lens Network Configuration
LENS_ADDRESS=
LENS_PRIVATE_KEY=

# Form Chain
FORM_PRIVATE_KEY= # Form character account private key
FORM_TESTNET=true # A flag indicating if connection is made to Form Testnet. Set to false for Mainnet connection.

# Coinbase
COINBASE_COMMERCE_KEY=              # From Coinbase developer portal
COINBASE_API_KEY=                   # From Coinbase developer portal
COINBASE_PRIVATE_KEY=               # From Coinbase developer portal
COINBASE_GENERATED_WALLET_ID=       # Not your address but the wallet ID from generating a wallet through the plugin
COINBASE_GENERATED_WALLET_HEX_SEED= # Not your address but the wallet hex seed from generating a wallet through the plugin and calling export
COINBASE_NOTIFICATION_URI=          # For webhook plugin the uri you want to send the webhook to for dummy ones use https://webhook.site

# Coinbase AgentKit
CDP_API_KEY_NAME=
CDP_API_KEY_PRIVATE_KEY=
CDP_AGENT_KIT_NETWORK=base-sepolia # Optional: Defaults to base-sepolia

# Coinbase Charity Configuration
IS_CHARITABLE=false # Set to true to enable charity donations
CHARITY_ADDRESS_BASE=0x1234567890123456789012345678901234567890
CHARITY_ADDRESS_SOL=pWvDXKu6CpbKKvKQkZvDA66hgsTB6X2AgFxksYogHLV
CHARITY_ADDRESS_ETH=0x750EF1D7a0b4Ab1c97B7A623D7917CcEb5ea779C
CHARITY_ADDRESS_ARB=0x1234567890123456789012345678901234567890
CHARITY_ADDRESS_POL=0x1234567890123456789012345678901234567890

# thirdweb
THIRDWEB_SECRET_KEY= # Create key on thirdweb developer dashboard: https://thirdweb.com/

# Conflux Configuration
CONFLUX_CORE_PRIVATE_KEY=
CONFLUX_CORE_SPACE_RPC_URL=
CONFLUX_ESPACE_PRIVATE_KEY=
CONFLUX_ESPACE_RPC_URL=
CONFLUX_MEME_CONTRACT_ADDRESS=

# Mind Network Configuration
MIND_HOT_WALLET_PRIVATE_KEY=
MIND_COLD_WALLET_ADDRESS=

# ZeroG
ZEROG_INDEXER_RPC=
ZEROG_EVM_RPC=
ZEROG_PRIVATE_KEY=
ZEROG_FLOW_ADDRESS=

# IQ6900
# Load json recorded on-chain through IQ
# Inscribe your json character file here: https://elizacodein.com/

IQ_WALLET_ADDRESS=              # If you enter the wallet address used on the site, the most recently inscribed json will be loaded.
IQSOlRPC=

# Squid Router
SQUID_SDK_URL=https://apiplus.squidrouter.com # Default: https://apiplus.squidrouter.com
SQUID_INTEGRATOR_ID=                          # get integrator id through https://docs.squidrouter.com/
SQUID_EVM_ADDRESS=
SQUID_EVM_PRIVATE_KEY=
SQUID_API_THROTTLE_INTERVAL=1000 # Default: 1000; Used to throttle API calls to avoid rate limiting (in ms)

# TEE Configuration
# TEE_MODE options:
# - LOCAL: Uses simulator at localhost:8090 (for local development)
# - DOCKER: Uses simulator at host.docker.internal:8090 (for docker development)
# - PRODUCTION: No simulator, uses production endpoints
# Defaults to OFF if not specified
TEE_MODE=OFF        # LOCAL | DOCKER | PRODUCTION
WALLET_SECRET_SALT= # ONLY define if you want to use TEE Plugin, otherwise it will throw errors
TEE_LOG_DB_PATH=    # Custom path for TEE Log database, default: ./data/tee_log.sqlite

# TEE Verifiable Log Configuration
VLOG= # true/false;  if you want to use TEE Verifiable Log, set this to "true"

# Galadriel Configuration
GALADRIEL_API_KEY=gal-* # Get from https://dashboard.galadriel.com/


# Akash Chat API Configuration docs: https://chatapi.akash.network/documentation
AKASH_CHAT_API_KEY=          # Get from https://chatapi.akash.network/
SMALL_AKASH_CHAT_API_MODEL=  # Default: Meta-Llama-3-2-3B-Instruct
MEDIUM_AKASH_CHAT_API_MODEL= # Default: Meta-Llama-3-3-70B-Instruct
LARGE_AKASH_CHAT_API_MODEL=  # Default: Meta-Llama-3-1-405B-Instruct-FP8

# fal.ai Configuration
FAL_API_KEY=
FAL_AI_LORA_PATH=

# Web search API Configuration
TAVILY_API_KEY=

# WhatsApp Cloud API Configuration
WHATSAPP_ACCESS_TOKEN=         # Permanent access token from Facebook Developer Console
WHATSAPP_PHONE_NUMBER_ID=      # Phone number ID from WhatsApp Business API
WHATSAPP_BUSINESS_ACCOUNT_ID=  # Business Account ID from Facebook Business Manager
WHATSAPP_WEBHOOK_VERIFY_TOKEN= # Custom string for webhook verification
WHATSAPP_API_VERSION=v17.0     # WhatsApp API version (default: v17.0)
ENABLE_TEE_LOG=false           # Set to true to enable TEE logging, only available when running eliza in TEE

# Flow Blockchain Configuration
FLOW_ADDRESS=
FLOW_PRIVATE_KEY=  # Private key for SHA3-256 + P256 ECDSA
FLOW_NETWORK=      # Default: mainnet
FLOW_ENDPOINT_URL= # Default: https://mainnet.onflow.org

# ICP
INTERNET_COMPUTER_PRIVATE_KEY=
INTERNET_COMPUTER_ADDRESS=

#Cloudflare AI Gateway
CLOUDFLARE_GW_ENABLED=    # Set to true to enable Cloudflare AI Gateway
CLOUDFLARE_AI_ACCOUNT_ID= # Cloudflare AI Account ID - found in the Cloudflare Dashboard under AI Gateway
CLOUDFLARE_AI_GATEWAY_ID= # Cloudflare AI Gateway ID - found in the Cloudflare Dashboard under AI Gateway

# Aptos
APTOS_PRIVATE_KEY= # Aptos private key
APTOS_NETWORK=     # Must be one of mainnet, testnet

# MultiversX
MVX_PRIVATE_KEY=                    # Multiversx private key
MVX_NETWORK=                        # must be one of mainnet, devnet, testnet
ACCESS_TOKEN_MANAGEMENT_TO=everyone  # you can put an userid to limit token managament to one user only (use same id as in the database)

# NEAR
NEAR_WALLET_SECRET_KEY= # NEAR Wallet Secret Key
NEAR_WALLET_PUBLIC_KEY= # NEAR Wallet Public Key
NEAR_ADDRESS=
NEAR_SLIPPAGE=1
NEAR_RPC_URL=https://rpc.testnet.near.org
NEAR_NETWORK=testnet # or mainnet

# ZKsync Era Configuration
ZKSYNC_ADDRESS=
ZKSYNC_PRIVATE_KEY=

# HoldStation Wallet Configuration
HOLDSTATION_PRIVATE_KEY=

# Avail DA Configuration
AVAIL_ADDRESS=
AVAIL_SEED=
AVAIL_APP_ID=0
AVAIL_RPC_URL=wss://avail-turing.public.blastapi.io/ # (Default) Testnet: wss://avail-turing.public.blastapi.io/ | Mainnet: wss://avail-mainnet.public.blastapi.io/

# Marlin
TEE_MARLIN=                      # Set "yes" to enable the plugin
TEE_MARLIN_ATTESTATION_ENDPOINT= # Optional, default "http://127.0.0.1:1350"

# Ton
TON_PRIVATE_KEY= # Ton Mnemonic Seed Phrase Join With Empty String
TON_RPC_URL=     # ton rpc
TON_RPC_API_KEY= # ton rpc api key
TON_NFT_IMAGES_FOLDER= # Path to the folder containing the NFT images
TON_NFT_METADATA_FOLDER= # Path to the folder containing the NFT metadata
PINATA_API_KEY= # Pinata API key
PINATA_API_SECRET= # Pinata API secret

# Sui
SUI_PRIVATE_KEY= # Sui Mnemonic Seed Phrase (`sui keytool generate ed25519`) , Also support `suiprivatekeyxxxx` (sui keytool export --key-identity 0x63)
SUI_NETWORK=     # must be one of mainnet, testnet, devnet, localnet

# Mina Settings
MINA_PRIVATE_KEY= # Mina Mnemonic Seed Phrase: https://docs.minaprotocol.com/using-mina/install-a-wallet
MINA_NETWORK=devnet # must be one of mainnet, testnet, devnet, localnet

# Story
STORY_PRIVATE_KEY=  # Story private key
STORY_API_BASE_URL= # Story API base URL
STORY_API_KEY=      # Story API key
PINATA_JWT=         # Pinata JWT for uploading files to IPFS

# Cosmos
COSMOS_RECOVERY_PHRASE=  # 12 words recovery phrase (need to be in quotes, because of spaces)
COSMOS_AVAILABLE_CHAINS= # mantrachaintestnet2,cosmos  # Array of chains
# Cronos zkEVM
CRONOSZKEVM_ADDRESS=
CRONOSZKEVM_PRIVATE_KEY=


# Fuel Ecosystem (FuelVM)
FUEL_WALLET_PRIVATE_KEY=

<<<<<<< HEAD
# Tokenizer Settings
TOKENIZER_MODEL= # Specify the tokenizer model to be used.
TOKENIZER_TYPE=  # Options: tiktoken (for OpenAI models) or auto (AutoTokenizer from Hugging Face for non-OpenAI models). Default: tiktoken.

# Spheron
SPHERON_PRIVATE_KEY=
SPHERON_PROVIDER_PROXY_URL=
SPHERON_WALLET_ADDRESS=

# Stargaze NFT marketplace from Cosmos (You can use https://graphql.mainnet.stargaze-apis.com/graphql)
STARGAZE_ENDPOINT=

# GenLayer
GENLAYER_PRIVATE_KEY= # Private key of the GenLayer account to use for the agent in this format (0x0000000000000000000000000000000000000000000000000000000000000000)

# BNB chain
BNB_PRIVATE_KEY=            # BNB chain private key
BNB_PUBLIC_KEY=             # BNB-smart-chain public key (address)
BSC_PROVIDER_URL=           # BNB-smart-chain rpc url
OPBNB_PROVIDER_URL=         # OPBNB rpc url

####################################
#### Misc Plugin Configurations ####
####################################

# Intiface Configuration
INTIFACE_WEBSOCKET_URL=ws://localhost:12345

# API key for giphy from https://developers.giphy.com/dashboard/
GIPHY_API_KEY=

# OpenWeather
OPEN_WEATHER_API_KEY= # OpenWeather API key

#GITCOIN Passport
PASSPORT_API_KEY= #Gitcoin Passport key
PASSPORT_SCORER=  #Scorer number

# EchoChambers Configuration
ECHOCHAMBERS_API_URL=http://127.0.0.1:3333
ECHOCHAMBERS_API_KEY=testingkey0011
ECHOCHAMBERS_USERNAME=eliza
ECHOCHAMBERS_ROOMS=general #comma delimited list of rooms the agent watches
ECHOCHAMBERS_POLL_INTERVAL=60
ECHOCHAMBERS_MAX_MESSAGES=10
# How often the agent checks if it should start a conversation
ECHOCHAMBERS_CONVERSATION_STARTER_INTERVAL=300 # 5 minutes - checks rooms every 5 minutes

# How long a room must be quiet before starting a new conversation
ECHOCHAMBERS_QUIET_PERIOD=900 # 15 minutes - waits for 15 minutes of silence

# Allora
ALLORA_API_KEY=    # Allora API key, format: UP-f8db7d6558ab432ca0d92716
ALLORA_CHAIN_SLUG= # must be one of mainnet, testnet. If not specified, it will use testnet by default


# B2 Network
B2_PRIVATE_KEY= # Private key of the B2 Network account to use for the agent

# Opacity zkTLS
OPACITY_TEAM_ID=f309ac8ae8a9a14a7e62cd1a521b1c5f
OPACITY_CLOUDFLARE_NAME=eigen-test
OPACITY_PROVER_URL=https://opacity-ai-zktls-demo.vercel.app

# AWS Credentials for S3 File Upload and Amazon Bedrock
AWS_ACCESS_KEY_ID=
AWS_SECRET_ACCESS_KEY=
AWS_REGION=
AWS_S3_BUCKET=
AWS_S3_UPLOAD_PATH=
AWS_S3_ENDPOINT=
AWS_S3_SSL_ENABLED=
AWS_S3_FORCE_PATH_STYLE=


# Deva Configuration
DEVA_API_KEY= # You can get the API key from the created application in deva.me/settings/apps
DEVA_API_BASE_URL=https://api.deva.me # Default server url for production. Use https://api-staging.deva.me for staging.

# Deepgram
DEEPGRAM_API_KEY=

# Verifiable Inference Configuration
VERIFIABLE_INFERENCE_ENABLED=false    # Set to false to disable verifiable inference
VERIFIABLE_INFERENCE_PROVIDER=opacity # Options: opacity

# Qdrant
# URL of your Qdrant instance (e.g., https://your-instance.qdrant.tech)
QDRANT_URL=
# API key for authentication (optional for local instances)
QDRANT_KEY=
# Qdrant service port (default: 443 for cloud, typically 6333 for local)
QDRANT_PORT=443
# Vector size matching your embedding model (default: 1536 for OpenAI embeddings)
QDRANT_VECTOR_SIZE=1536

# Autonome Configuration
AUTONOME_JWT_TOKEN=
AUTONOME_RPC=https://wizard-bff-rpc.alt.technology/v1/bff/aaa/apps

####################################
#### Akash Network Configuration ####
####################################
AKASH_ENV=mainnet
AKASH_NET=https://raw.githubusercontent.com/ovrclk/net/master/mainnet
RPC_ENDPOINT=https://rpc.akashnet.net:443
AKASH_GAS_PRICES=0.025uakt
AKASH_GAS_ADJUSTMENT=1.5
AKASH_KEYRING_BACKEND=os
AKASH_FROM=default
AKASH_FEES=20000uakt
AKASH_DEPOSIT=500000uakt
AKASH_MNEMONIC=
AKASH_WALLET_ADDRESS=
# Akash Pricing API
AKASH_PRICING_API_URL=https://console-api.akash.network/v1/pricing
# Default values # 1 CPU = 1000 1GB = 1000000000 1GB = 1000000000
AKASH_DEFAULT_CPU=1000
AKASH_DEFAULT_MEMORY=1000000000
AKASH_DEFAULT_STORAGE=1000000000
AKASH_SDL=example.sdl.yml
# Close deployment
# Close all deployments = closeAll
# Close a single deployment = dseq and add the value in AKASH_CLOSE_DSEQ
AKASH_CLOSE_DEP=closeAll
AKASH_CLOSE_DSEQ=19729929
# Provider Info we added one to check you will have to pass this into the action
AKASH_PROVIDER_INFO=akash1ccktptfkvdc67msasmesuy5m7gpc76z75kukpz
# Deployment Status
# AKASH_DEP_STATUS = dseq or param_passed when you are building you wil pass the dseq dinamically to test you
# you can pass the dseq using AKASH_DEP_DSEQ 19729929 is an example of a dseq we test while build.
AKASH_DEP_STATUS=dseq
AKASH_DEP_DSEQ=19729929
# Gas Estimation Options: close, create, or update
# qseq is required when operation is "close" 19729929 is an example of a dseq we test while build.
AKASH_GAS_OPERATION=close
AKASH_GAS_DSEQ=19729929
# Manifest
# Values: "auto" | "manual" | "validate_only" Default: "auto"
AKASH_MANIFEST_MODE=auto
# Default: Will use the SDL directory
AKASH_MANIFEST_PATH=
# Values: "strict" | "lenient" | "none" - Default: "strict"
AKASH_MANIFEST_VALIDATION_LEVEL=strict
# Quai Network Ecosystem
QUAI_PRIVATE_KEY=
QUAI_RPC_URL=https://rpc.quai.network

# Chainbase
# demo is a free tier key
CHAINBASE_API_KEY= # demo is a free tier key

# 0x
ZERO_EX_API_KEY=
ALCHEMY_HTTP_TRANSPORT_URL=

# Instagram Configuration
INSTAGRAM_DRY_RUN=false
INSTAGRAM_USERNAME=               # Account username
INSTAGRAM_PASSWORD=               # Account password
INSTAGRAM_APP_ID=                 # Instagram App ID is required
INSTAGRAM_APP_SECRET=             # Instagram App Secret is required
INSTAGRAM_BUSINESS_ACCOUNT_ID=    # Optional Business Account ID for additional features
INSTAGRAM_POST_INTERVAL_MIN=60    # Default: 60 minutes
INSTAGRAM_POST_INTERVAL_MAX=120   # Default: 120 minutes
INSTAGRAM_ENABLE_ACTION_PROCESSING=false  # Enable/disable action processing
INSTAGRAM_ACTION_INTERVAL=5       # Interval between actions in minutes
INSTAGRAM_MAX_ACTIONS=1          # Maximum number of actions to process at once

####################################
#### Pyth Plugin Configuration ####
####################################
# Network Environment (mainnet or testnet)git
PYTH_NETWORK_ENV=mainnet

# Mainnet Network Configuration
PYTH_MAINNET_HERMES_URL=https://hermes.pyth.network
PYTH_MAINNET_WSS_URL=wss://hermes.pyth.network/ws
PYTH_MAINNET_PYTHNET_URL=https://pythnet.rpcpool.com
PYTH_MAINNET_CONTRACT_REGISTRY=https://pyth.network/developers/price-feed-ids
PYTH_MAINNET_PROGRAM_KEY=

# Testnet Network Configuration
PYTH_TESTNET_HERMES_URL=https://hermes.pyth.network
PYTH_TESTNET_WSS_URL=wss://hermes.pyth.network/ws
PYTH_TESTNET_PYTHNET_URL=https://pythnet.rpcpool.com
PYTH_TESTNET_CONTRACT_REGISTRY=https://pyth.network/developers/price-feed-ids#testnet
PYTH_TESTNET_PROGRAM_KEY=

# Connection Settings
PYTH_MAX_RETRIES=3
PYTH_RETRY_DELAY=1000
PYTH_TIMEOUT=5000
PYTH_GRANULAR_LOG=true
PYTH_LOG_LEVEL=debug
PYTH_LOG_LEVEL=info

# Runtime Settings
RUNTIME_CHECK_MODE=false

# Pyth Price Streaming and test ID
PYTH_ENABLE_PRICE_STREAMING=true
PYTH_MAX_PRICE_STREAMS=2
PYTH_TEST_ID01=0xe62df6c8b4a85fe1a67db44dc12de5db330f7ac66b72dc658afedf0f4a415b43
PYTH_TEST_ID02=0xff61491a931112ddf1bd8147cd1b641375f79f5825126d665480874634fd0ace

# Router Nitro EVM Configuration
ROUTER_NITRO_EVM_ADDRESS=
ROUTER_NITRO_EVM_PRIVATE_KEY=

# OriginTrail DKG
DKG_ENVIRONMENT=""
# Values: "development", "testnet", "mainnet"
DKG_HOSTNAME=""
DKG_PORT="8900"
DKG_PUBLIC_KEY=""
DKG_PRIVATE_KEY=""
DKG_BLOCKCHAIN_NAME=""
# Values: (mainnet) "base:8453", "gnosis:100", "otp:2043" (testnet) "base:84532", "gnosis:10200", "otp:20430"

# Initia Plugin Configuration
INITIA_PRIVATE_KEY=  # Your Initia wallet private key
INITIA_NODE_URL=  # Initia node URL (default: testnet)
INITIA_CHAIN_ID=initia-test  # Chain ID (default: testnet)

# ####################################
# #### NVIDIA Configuration ##########
# ####################################
NVIDIA_NIM_ENV=production
NVIDIA_NIM_SPASH=false
# Api Keys
NVIDIA_NIM_API_KEY=
NVIDIA_NGC_API_KEY=
NVIDIA_NIM_MAX_RETRIES=3
NVIDIA_NIM_RETRY_DELAY=1000
NVIDIA_NIM_TIMEOUT=5000
# Logging Configuration
NVIDIA_GRANULAR_LOG=true
NVIDIA_LOG_LEVEL=debug
# NVIDIA Off-topic system and user configuration
NVIDIA_OFFTOPIC_SYSTEM=
NVIDIA_OFFTOPIC_USER=
# NVIDIA Cosmos Model Configuration
NVIDIA_NIM_BASE_VISION_URL=https://ai.api.nvidia.com/v1/vlm
NVIDIA_COSMOS_MODEL=nvidia/cosmos-nemotron-34b
NVIDIA_COSMOS_INVOKE_URL=https://ai.api.nvidia.com/v1/vlm/nvidia/cosmos-nemotron-34b
NVIDIA_COSMOS_ASSET_URL=https://api.nvcf.nvidia.com/v2/nvcf/assets
NVIDIA_COSMOS_MAX_TOKENS=1000

# Email Plugin Configuration

# Outgoing Email Settings (SMTP/Gmail)
EMAIL_OUTGOING_SERVICE=smtp    # Use "smtp" or "gmail"
EMAIL_OUTGOING_HOST=smtp.example.com    # Required for SMTP only
EMAIL_OUTGOING_PORT=465    # Default 465 for secure SMTP, 587 for TLS
EMAIL_OUTGOING_USER=
EMAIL_OUTGOING_PASS=  # For Gmail, use App Password

# Incoming Email Settings (IMAP)
EMAIL_INCOMING_SERVICE=imap
EMAIL_INCOMING_HOST=imap.example.com
EMAIL_INCOMING_PORT=993    # Default port for secure IMAP
EMAIL_INCOMING_USER=
EMAIL_INCOMING_PASS=

# SEI Network Ecosystem
SEI_PRIVATE_KEY=
SEI_NETWORK=   # Either "mainnet", "testnet", or "devnet"
SEI_RPC_URL=    # Only set if using a different RPC URL from the default

# Omniflix
OMNIFLIX_API_URL=                    # https://rest.omniflix.network
OMNIFLIX_MNEMONIC=                   # your mnemonic 12 words or 24 words
OMNIFLIX_RPC_ENDPOINT=               # https://rpc.omniflix.network
OMNIFLIX_PRIVATE_KEY=                 # your private key

# Suno AI Music Generation
SUNO_API_KEY=

# Udio AI Music Generation
UDIO_AUTH_TOKEN=

# Football Plugin Configuration
FOOTBALL_API_KEY=                   # API key from Football-Data.org (https://www.football-data.org/)

# Imgflip
IMGFLIP_USERNAME=
IMGFLIP_PASSWORD=

# Hyperliquid Api
HYPERLIQUID_PRIVATE_KEY=    # Required for trading and cancelling orders, your_private_key
HYPERLIQUID_TESTNET=        # Optional, defaults to false; true or false

# Lit Protocol
FUNDING_PRIVATE_KEY=    # Private key for funding transactions in Lit Protocol
EVM_RPC_URL=                # RPC endpoint URL for blockchain interactions

# EthStorage DA Configuration
ETHSTORAGE_PRIVATE_KEY=
ETHSTORAGE_ADDRESS=0x64003adbdf3014f7E38FC6BE752EB047b95da89A
ETHSTORAGE_RPC_URL=https://rpc.beta.testnet.l2.quarkchain.io:8545


# Email Automation Plugin Configuration
RESEND_API_KEY=           # Your Resend API key
DEFAULT_TO_EMAIL=         # Default recipient
DEFAULT_FROM_EMAIL=       # Default sender

# Optional Settings
EMAIL_AUTOMATION_ENABLED=false    # Enable AI detection. If this is enabled, the plugin will automatically detect email-worthy conversations and handle generation/delivery and only that.
EMAIL_EVALUATION_PROMPT=        # Custom detection criteria for shouldEmail# ####################################


# #### ANKR Configuration ####
# ####################################
ANKR_ENV=production
ANKR_WALLET=
ANKR_MAX_RETRIES=3
ANKR_RETRY_DELAY=1000
ANKR_TIMEOUT=5000
ANKR_GRANULAR_LOG=true
ANKR_LOG_LEVEL=debug
ANKR_RUNTIME_CHECK_MODE=false
ANKR_SPASH=true

# DCAP Plugin Configuration
DCAP_EVM_PRIVATE_KEY=
DCAP_MODE=                       # Options: OFF, PLUGIN-SGX, PLUGIN-TEE, MOCK

# QuickIntel Token Security API
QUICKINTEL_API_KEY=              # Your QuickIntel API key for token security analysis

# News API Key
NEWS_API_KEY= # News API KEY from https://newsapi.org/

# BTCFUN Plugin Configuration
BTCFUN_API_URL=                  # Default: https://api-testnet-new.btc.fun
BTC_PRIVATE_KEY_WIF=             # Your BTC private key in WIF format
BTC_ADDRESS=                     # Your BTC address
BTC_MINT_CAP=10000              # Maximum amount that can be minted
BTC_MINT_DEADLINE=864000        # Deadline for minting in seconds
BTC_FUNDRAISING_CAP=100         # Maximum amount for fundraising

# Trikon Plugin Configuration
TRIKON_WALLET_ADDRESS= # Your Trikon wallet address (must be a valid 64-character hex string starting with '0x')
TRIKON_INITIAL_BALANCE= # (Optional) The initial balance for the wallet. Defaults to "0" if not provided.

####################################
#### Arbitrage Plugin Configuration ####
####################################

ARBITRAGE_ETHEREUM_WS_URL=                  # WebSocket URL for Ethereum node connection
ARBITRAGE_EVM_PROVIDER_URL=                 # RPC URL for Ethereum node connection (if WS not available)
ARBITRAGE_EVM_PRIVATE_KEY=                  # Private key for the wallet executing arbitrage transactions
FLASHBOTS_RELAY_SIGNING_KEY=      # Signing key for Flashbots relay interactions
BUNDLE_EXECUTOR_ADDRESS=          # Address of the bundle executor contract

# DESK Exchange Plugin Configration
DESK_EXCHANGE_PRIVATE_KEY=                  # Required for trading and cancelling orders
DESK_EXCHANGE_NETWORK=                      # "mainnet" or "testnet
=======
# d.a.t.a framework
DATA_API_KEY=
DATA_AUTH_TOKEN=
# d.a.t.a framework settings
DATA_PROVIDER_ANALYSIS=true
>>>>>>> a5065d4f
<|MERGE_RESOLUTION|>--- conflicted
+++ resolved
@@ -615,7 +615,6 @@
 # Fuel Ecosystem (FuelVM)
 FUEL_WALLET_PRIVATE_KEY=
 
-<<<<<<< HEAD
 # Tokenizer Settings
 TOKENIZER_MODEL= # Specify the tokenizer model to be used.
 TOKENIZER_TYPE=  # Options: tiktoken (for OpenAI models) or auto (AutoTokenizer from Hugging Face for non-OpenAI models). Default: tiktoken.
@@ -976,10 +975,9 @@
 # DESK Exchange Plugin Configration
 DESK_EXCHANGE_PRIVATE_KEY=                  # Required for trading and cancelling orders
 DESK_EXCHANGE_NETWORK=                      # "mainnet" or "testnet
-=======
+
 # d.a.t.a framework
 DATA_API_KEY=
 DATA_AUTH_TOKEN=
 # d.a.t.a framework settings
-DATA_PROVIDER_ANALYSIS=true
->>>>>>> a5065d4f
+DATA_PROVIDER_ANALYSIS=true