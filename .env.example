--- conflicted
+++ resolved
@@ -386,11 +386,9 @@
 STORY_API_KEY= # Story API key
 PINATA_JWT= # Pinata JWT for uploading files to IPFS
 
-<<<<<<< HEAD
 # Cosmos
 COSMOS_RECOVERY_PHRASE= # 12 words recovery phrase (need to be in quotes, because of spaces)
 COSMOS_AVAILABLE_CHAINS= # mantrachaintestnet2,cosmos  # Array of chains
-=======
 # Cronos zkEVM
 CRONOSZKEVM_ADDRESS=
 CRONOSZKEVM_PRIVATE_KEY=
@@ -409,5 +407,4 @@
 GENLAYER_PRIVATE_KEY=0x0000000000000000000000000000000000000000000000000000000000000000 # Private key of the GenLayer account to use for the agent
 
 # OpenWeather
-OPEN_WEATHER_API_KEY=  # OpenWeather API key
->>>>>>> aa4b8d65
+OPEN_WEATHER_API_KEY=  # OpenWeather API key