import { createAnthropic } from "@ai-sdk/anthropic";
import { createGoogleGenerativeAI } from "@ai-sdk/google";
import { createGroq } from "@ai-sdk/groq";
import { createOpenAI } from "@ai-sdk/openai";
import { RecursiveCharacterTextSplitter } from "langchain/text_splitter";
import {
    generateObject as aiGenerateObject,
    generateText as aiGenerateText,
    CoreTool,
    GenerateObjectResult,
    StepResult as AIStepResult,
} from "ai";
import { Buffer } from "buffer";
import { createOllama } from "ollama-ai-provider";
import OpenAI from "openai";
import { encodingForModel, TiktokenModel } from "js-tiktoken";
import { AutoTokenizer } from "@huggingface/transformers";
import Together from "together-ai";
import { ZodSchema } from "zod";
import { elizaLogger } from "./index.ts";
import {
    models,
    getModelSettings,
    getImageModelSettings,
    getEndpoint,
} from "./models.ts";
import {
    parseBooleanFromText,
    parseJsonArrayFromText,
    parseJSONObjectFromText,
    parseShouldRespondFromText,
    parseActionResponseFromText,
} from "./parsing.ts";
import settings from "./settings.ts";
import {
    Content,
    IAgentRuntime,
    IImageDescriptionService,
    ITextGenerationService,
    ModelClass,
    ModelProviderName,
    ServiceType,
    SearchResponse,
    ActionResponse,
    IVerifiableInferenceAdapter,
    VerifiableInferenceOptions,
    VerifiableInferenceResult,
    VerifiableInferenceProvider,
    TelemetrySettings,
    TokenizerType,
} from "./types.ts";
import { fal } from "@fal-ai/client";
import { tavily } from "@tavily/core";

type Tool = CoreTool<any, any>;
type StepResult = AIStepResult<any>;

/**
 * Trims the provided text context to a specified token limit using a tokenizer model and type.
 *
 * The function dynamically determines the truncation method based on the tokenizer settings
 * provided by the runtime. If no tokenizer settings are defined, it defaults to using the
 * TikToken truncation method with the "gpt-4o" model.
 *
 * @async
 * @function trimTokens
 * @param {string} context - The text to be tokenized and trimmed.
 * @param {number} maxTokens - The maximum number of tokens allowed after truncation.
 * @param {IAgentRuntime} runtime - The runtime interface providing tokenizer settings.
 *
 * @returns {Promise<string>} A promise that resolves to the trimmed text.
 *
 * @throws {Error} Throws an error if the runtime settings are invalid or missing required fields.
 *
 * @example
 * const trimmedText = await trimTokens("This is an example text", 50, runtime);
 * console.log(trimmedText); // Output will be a truncated version of the input text.
 */
export async function trimTokens(
    context: string,
    maxTokens: number,
    runtime: IAgentRuntime
) {
    if (!context) return "";
    if (maxTokens <= 0) throw new Error("maxTokens must be positive");

    const tokenizerModel = runtime.getSetting("TOKENIZER_MODEL");
    const tokenizerType = runtime.getSetting("TOKENIZER_TYPE");

    if (!tokenizerModel || !tokenizerType) {
        // Default to TikToken truncation using the "gpt-4o" model if tokenizer settings are not defined
        return truncateTiktoken("gpt-4o", context, maxTokens);
    }

    // Choose the truncation method based on tokenizer type
    if (tokenizerType === TokenizerType.Auto) {
        return truncateAuto(tokenizerModel, context, maxTokens);
    }

    if (tokenizerType === TokenizerType.TikToken) {
        return truncateTiktoken(
            tokenizerModel as TiktokenModel,
            context,
            maxTokens
        );
    }

    elizaLogger.warn(`Unsupported tokenizer type: ${tokenizerType}`);
    return truncateTiktoken("gpt-4o", context, maxTokens);
}

async function truncateAuto(
    modelPath: string,
    context: string,
    maxTokens: number
) {
    try {
        const tokenizer = await AutoTokenizer.from_pretrained(modelPath);
        const tokens = tokenizer.encode(context);

        // If already within limits, return unchanged
        if (tokens.length <= maxTokens) {
            return context;
        }

        // Keep the most recent tokens by slicing from the end
        const truncatedTokens = tokens.slice(-maxTokens);

        // Decode back to text - js-tiktoken decode() returns a string directly
        return tokenizer.decode(truncatedTokens);
    } catch (error) {
        elizaLogger.error("Error in trimTokens:", error);
        // Return truncated string if tokenization fails
        return context.slice(-maxTokens * 4); // Rough estimate of 4 chars per token
    }
}

async function truncateTiktoken(
    model: TiktokenModel,
    context: string,
    maxTokens: number
) {
    try {
        const encoding = encodingForModel(model);

        // Encode the text into tokens
        const tokens = encoding.encode(context);

        // If already within limits, return unchanged
        if (tokens.length <= maxTokens) {
            return context;
        }

        // Keep the most recent tokens by slicing from the end
        const truncatedTokens = tokens.slice(-maxTokens);

        // Decode back to text - js-tiktoken decode() returns a string directly
        return encoding.decode(truncatedTokens);
    } catch (error) {
        elizaLogger.error("Error in trimTokens:", error);
        // Return truncated string if tokenization fails
        return context.slice(-maxTokens * 4); // Rough estimate of 4 chars per token
    }
}

/**
 * Send a message to the model for a text generateText - receive a string back and parse how you'd like
 * @param opts - The options for the generateText request.
 * @param opts.context The context of the message to be completed.
 * @param opts.stop A list of strings to stop the generateText at.
 * @param opts.model The model to use for generateText.
 * @param opts.frequency_penalty The frequency penalty to apply to the generateText.
 * @param opts.presence_penalty The presence penalty to apply to the generateText.
 * @param opts.temperature The temperature to apply to the generateText.
 * @param opts.max_context_length The maximum length of the context to apply to the generateText.
 * @returns The completed message.
 */

export async function generateText({
    runtime,
    context,
    modelClass,
    tools = {},
    onStepFinish,
    maxSteps = 1,
    stop,
    customSystemPrompt,
    verifiableInference = process.env.VERIFIABLE_INFERENCE_ENABLED === "true",
    verifiableInferenceOptions,
}: {
    runtime: IAgentRuntime;
    context: string;
    modelClass: ModelClass;
    tools?: Record<string, Tool>;
    onStepFinish?: (event: StepResult) => Promise<void> | void;
    maxSteps?: number;
    stop?: string[];
    customSystemPrompt?: string;
    verifiableInference?: boolean;
    verifiableInferenceAdapter?: IVerifiableInferenceAdapter;
    verifiableInferenceOptions?: VerifiableInferenceOptions;
}): Promise<string> {
    if (!context) {
        console.error("generateText context is empty");
        return "";
    }

    elizaLogger.log("Generating text...");

    elizaLogger.info("Generating text with options:", {
        modelProvider: runtime.modelProvider,
        model: modelClass,
        verifiableInference,
    });

    // If verifiable inference is requested and adapter is provided, use it
    if (verifiableInference && runtime.verifiableInferenceAdapter) {
        try {
            const result =
                await runtime.verifiableInferenceAdapter.generateText(
                    context,
                    modelClass,
                    verifiableInferenceOptions
                );

            // Verify the proof
            const isValid =
                await runtime.verifiableInferenceAdapter.verifyProof(result);
            if (!isValid) {
                throw new Error("Failed to verify inference proof");
            }

            return result.text;
        } catch (error) {
            elizaLogger.error("Error in verifiable inference:", error);
            throw error;
        }
    }

    const provider = runtime.modelProvider;
    const endpoint =
        runtime.character.modelEndpointOverride || getEndpoint(provider);
    const modelSettings = getModelSettings(runtime.modelProvider, modelClass);
    // @ts-expect-error todo
    let model = modelSettings.name;

    // allow character.json settings => secrets to override models
    // FIXME: add MODEL_MEDIUM support
    switch (provider) {
        // if runtime.getSetting("LLAMACLOUD_MODEL_LARGE") is true and modelProvider is LLAMACLOUD, then use the large model
        case ModelProviderName.LLAMACLOUD:
            {
                switch (modelClass) {
                    case ModelClass.LARGE:
                        {
                            model =
                                runtime.getSetting("LLAMACLOUD_MODEL_LARGE") ||
                                model;
                        }
                        break;
                    case ModelClass.SMALL:
                        {
                            model =
                                runtime.getSetting("LLAMACLOUD_MODEL_SMALL") ||
                                model;
                        }
                        break;
                }
            }
            break;
        case ModelProviderName.TOGETHER:
            {
                switch (modelClass) {
                    case ModelClass.LARGE:
                        {
                            model =
                                runtime.getSetting("TOGETHER_MODEL_LARGE") ||
                                model;
                        }
                        break;
                    case ModelClass.SMALL:
                        {
                            model =
                                runtime.getSetting("TOGETHER_MODEL_SMALL") ||
                                model;
                        }
                        break;
                }
            }
            break;
        case ModelProviderName.OPENROUTER:
            {
                switch (modelClass) {
                    case ModelClass.LARGE:
                        {
                            model =
                                runtime.getSetting("LARGE_OPENROUTER_MODEL") ||
                                model;
                        }
                        break;
                    case ModelClass.SMALL:
                        {
                            model =
                                runtime.getSetting("SMALL_OPENROUTER_MODEL") ||
                                model;
                        }
                        break;
                }
            }
            break;
    }

    elizaLogger.info("Selected model:", model);

    const modelConfiguration = runtime.character?.settings?.modelConfig;
    const temperature =
        // @ts-expect-error todo
        modelConfiguration?.temperature || modelSettings.temperature;
    const frequency_penalty =
        modelConfiguration?.frequency_penalty ||
        // @ts-expect-error todo
        modelSettings.frequency_penalty;
    const presence_penalty =
        // @ts-expect-error todo
        modelConfiguration?.presence_penalty || modelSettings.presence_penalty;
    const max_context_length =
        // @ts-expect-error todo
        modelConfiguration?.maxInputTokens || modelSettings.maxInputTokens;
    const max_response_length =
        modelConfiguration?.max_response_length ||
        // @ts-expect-error todo
        modelSettings.maxOutputTokens;
    const experimental_telemetry =
        modelConfiguration?.experimental_telemetry ||
        // @ts-expect-error todo
        modelSettings.experimental_telemetry;

    const apiKey = runtime.token;

    try {
        elizaLogger.debug(
            `Trimming context to max length of ${max_context_length} tokens.`
        );

        context = await trimTokens(context, max_context_length, runtime);

        let response: string;

        // @ts-expect-error todo
        const _stop = stop || modelSettings.stop;
        elizaLogger.debug(
            `Using provider: ${provider}, model: ${model}, temperature: ${temperature}, max response length: ${max_response_length}`
        );

        switch (provider) {
            // OPENAI & LLAMACLOUD shared same structure.
            case ModelProviderName.OPENAI:
            case ModelProviderName.ALI_BAILIAN:
            case ModelProviderName.VOLENGINE:
            case ModelProviderName.LLAMACLOUD:
            case ModelProviderName.NANOGPT:
            case ModelProviderName.HYPERBOLIC:
            case ModelProviderName.TOGETHER:
            case ModelProviderName.AKASH_CHAT_API: {
                elizaLogger.debug("Initializing OpenAI model.");
                const openai = createOpenAI({
                    // @ts-expect-error todo
                    apiKey,
                    baseURL: endpoint,
                    // @ts-expect-error todo
                    fetch: runtime.fetch,
                });

                const { text: openaiResponse } = await aiGenerateText({
                    model: openai.languageModel(model),
                    prompt: context,
                    system:
                        runtime.character.system ??
                        settings.SYSTEM_PROMPT ??
                        undefined,
                    tools: tools,
                    onStepFinish: onStepFinish,
                    maxSteps: maxSteps,
                    temperature: temperature,
                    maxTokens: max_response_length,
                    frequencyPenalty: frequency_penalty,
                    presencePenalty: presence_penalty,
                    experimental_telemetry: experimental_telemetry,
                });

                response = openaiResponse;
                console.log("Received response from OpenAI model.");
                break;
            }

            case ModelProviderName.ETERNALAI: {
                elizaLogger.debug("Initializing EternalAI model.");
                const openai = createOpenAI({
                    // @ts-expect-error todo
                    apiKey,
                    baseURL: endpoint,
                    fetch: async (url: string, options: any) => {
                        // @ts-expect-error todo
                        const fetching = await runtime.fetch(url, options);
                        if (
                            parseBooleanFromText(
                                // @ts-expect-error todo
                                runtime.getSetting("ETERNAL_AI_LOG_REQUEST")
                            )
                        ) {
                            elizaLogger.info(
                                "Request data: ",
                                JSON.stringify(options, null, 2)
                            );
                            const clonedResponse = fetching.clone();
                            clonedResponse.json().then((data) => {
                                elizaLogger.info(
                                    "Response data: ",
                                    JSON.stringify(data, null, 2)
                                );
                            });
                        }
                        return fetching;
                    },
                });

                const { text: openaiResponse } = await aiGenerateText({
                    model: openai.languageModel(model),
                    prompt: context,
                    system:
                        runtime.character.system ??
                        settings.SYSTEM_PROMPT ??
                        undefined,
                    temperature: temperature,
                    maxTokens: max_response_length,
                    frequencyPenalty: frequency_penalty,
                    presencePenalty: presence_penalty,
                });

                response = openaiResponse;
                elizaLogger.debug("Received response from EternalAI model.");
                break;
            }

            case ModelProviderName.GOOGLE: {
                const google = createGoogleGenerativeAI({
                    // @ts-expect-error todo
                    apiKey,
                    // @ts-expect-error todo
                    fetch: runtime.fetch,
                });

                const { text: googleResponse } = await aiGenerateText({
                    model: google(model),
                    prompt: context,
                    system:
                        runtime.character.system ??
                        settings.SYSTEM_PROMPT ??
                        undefined,
                    tools: tools,
                    onStepFinish: onStepFinish,
                    maxSteps: maxSteps,
                    temperature: temperature,
                    maxTokens: max_response_length,
                    frequencyPenalty: frequency_penalty,
                    presencePenalty: presence_penalty,
                    experimental_telemetry: experimental_telemetry,
                });

                response = googleResponse;
                elizaLogger.debug("Received response from Google model.");
                break;
            }

            case ModelProviderName.ANTHROPIC: {
                elizaLogger.debug("Initializing Anthropic model.");

                const anthropic = createAnthropic({
                    // @ts-expect-error todo
                    apiKey,
                    // @ts-expect-error todo
                    fetch: runtime.fetch,
                });

                const { text: anthropicResponse } = await aiGenerateText({
                    model: anthropic.languageModel(model),
                    prompt: context,
                    system:
                        runtime.character.system ??
                        settings.SYSTEM_PROMPT ??
                        undefined,
                    tools: tools,
                    onStepFinish: onStepFinish,
                    maxSteps: maxSteps,
                    temperature: temperature,
                    maxTokens: max_response_length,
                    frequencyPenalty: frequency_penalty,
                    presencePenalty: presence_penalty,
                    experimental_telemetry: experimental_telemetry,
                });

                response = anthropicResponse;
                elizaLogger.debug("Received response from Anthropic model.");
                break;
            }

            case ModelProviderName.CLAUDE_VERTEX: {
                elizaLogger.debug("Initializing Claude Vertex model.");

                const anthropic = createAnthropic({
                    // @ts-expect-error todo
                    apiKey,
                    // @ts-expect-error todo
                    fetch: runtime.fetch,
                });

                const { text: anthropicResponse } = await aiGenerateText({
                    model: anthropic.languageModel(model),
                    prompt: context,
                    system:
                        runtime.character.system ??
                        settings.SYSTEM_PROMPT ??
                        undefined,
                    tools: tools,
                    onStepFinish: onStepFinish,
                    maxSteps: maxSteps,
                    temperature: temperature,
                    maxTokens: max_response_length,
                    frequencyPenalty: frequency_penalty,
                    presencePenalty: presence_penalty,
                    experimental_telemetry: experimental_telemetry,
                });

                response = anthropicResponse;
                elizaLogger.debug(
                    "Received response from Claude Vertex model."
                );
                break;
            }

            case ModelProviderName.GROK: {
                elizaLogger.debug("Initializing Grok model.");
                const grok = createOpenAI({
                    // @ts-expect-error todo
                    apiKey,
                    baseURL: endpoint,
                    // @ts-expect-error todo
                    fetch: runtime.fetch,
                });

                const { text: grokResponse } = await aiGenerateText({
                    model: grok.languageModel(model, {
                        parallelToolCalls: false,
                    }),
                    prompt: context,
                    system:
                        runtime.character.system ??
                        settings.SYSTEM_PROMPT ??
                        undefined,
                    tools: tools,
                    onStepFinish: onStepFinish,
                    maxSteps: maxSteps,
                    temperature: temperature,
                    maxTokens: max_response_length,
                    frequencyPenalty: frequency_penalty,
                    presencePenalty: presence_penalty,
                    experimental_telemetry: experimental_telemetry,
                });

                response = grokResponse;
                elizaLogger.debug("Received response from Grok model.");
                break;
            }

            case ModelProviderName.GROQ: {
                // @ts-expect-error todo
                const groq = createGroq({ apiKey, fetch: runtime.fetch });

                const { text: groqResponse } = await aiGenerateText({
                    model: groq.languageModel(model),
                    prompt: context,
                    temperature: temperature,
                    system:
                        runtime.character.system ??
                        settings.SYSTEM_PROMPT ??
                        undefined,
                    tools: tools,
                    onStepFinish: onStepFinish,
                    maxSteps: maxSteps,
                    maxTokens: max_response_length,
                    frequencyPenalty: frequency_penalty,
                    presencePenalty: presence_penalty,
                    experimental_telemetry: experimental_telemetry,
                });

                response = groqResponse;
                break;
            }

            case ModelProviderName.LLAMALOCAL: {
                elizaLogger.debug(
                    "Using local Llama model for text completion."
                );
                const textGenerationService =
                    runtime.getService<ITextGenerationService>(
                        ServiceType.TEXT_GENERATION
                    );

                if (!textGenerationService) {
                    throw new Error("Text generation service not found");
                }

                response = await textGenerationService.queueTextCompletion(
                    context,
                    temperature,
                    _stop,
                    // @ts-expect-error todo
                    frequency_penalty,
                    presence_penalty,
                    max_response_length
                );
                elizaLogger.debug("Received response from local Llama model.");
                break;
            }

            case ModelProviderName.REDPILL: {
                elizaLogger.debug("Initializing RedPill model.");
                const serverUrl = getEndpoint(provider);
                const openai = createOpenAI({
                    // @ts-expect-error todo
                    apiKey,
                    baseURL: serverUrl,
                    // @ts-expect-error todo
                    fetch: runtime.fetch,
                });

                const { text: redpillResponse } = await aiGenerateText({
                    model: openai.languageModel(model),
                    prompt: context,
                    temperature: temperature,
                    system:
                        runtime.character.system ??
                        settings.SYSTEM_PROMPT ??
                        undefined,
                    tools: tools,
                    onStepFinish: onStepFinish,
                    maxSteps: maxSteps,
                    maxTokens: max_response_length,
                    frequencyPenalty: frequency_penalty,
                    presencePenalty: presence_penalty,
                    experimental_telemetry: experimental_telemetry,
                });

                response = redpillResponse;
                elizaLogger.debug("Received response from redpill model.");
                break;
            }

            case ModelProviderName.OPENROUTER: {
                elizaLogger.debug("Initializing OpenRouter model.");
                const serverUrl = getEndpoint(provider);
                const openrouter = createOpenAI({
                    // @ts-expect-error todo
                    apiKey,
                    baseURL: serverUrl,
                    // @ts-expect-error todo
                    fetch: runtime.fetch,
                });

                const { text: openrouterResponse } = await aiGenerateText({
                    model: openrouter.languageModel(model),
                    prompt: context,
                    temperature: temperature,
                    system:
                        runtime.character.system ??
                        settings.SYSTEM_PROMPT ??
                        undefined,
                    tools: tools,
                    onStepFinish: onStepFinish,
                    maxSteps: maxSteps,
                    maxTokens: max_response_length,
                    frequencyPenalty: frequency_penalty,
                    presencePenalty: presence_penalty,
                    experimental_telemetry: experimental_telemetry,
                });

                response = openrouterResponse;
                elizaLogger.debug("Received response from OpenRouter model.");
                break;
            }

            case ModelProviderName.OLLAMA:
                {
                    elizaLogger.debug("Initializing Ollama model.");

                    const ollamaProvider = createOllama({
                        baseURL: getEndpoint(provider) + "/api",
                        // @ts-expect-error todo
                        fetch: runtime.fetch,
                    });
                    const ollama = ollamaProvider(model);

                    elizaLogger.debug("****** MODEL\n", model);

                    const { text: ollamaResponse } = await aiGenerateText({
                        model: ollama,
                        prompt: context,
                        tools: tools,
                        onStepFinish: onStepFinish,
                        temperature: temperature,
                        maxSteps: maxSteps,
                        maxTokens: max_response_length,
                        frequencyPenalty: frequency_penalty,
                        presencePenalty: presence_penalty,
                        experimental_telemetry: experimental_telemetry,
                    });

                    response = ollamaResponse;
                }
                elizaLogger.debug("Received response from Ollama model.");
                break;

            case ModelProviderName.HEURIST: {
                elizaLogger.debug("Initializing Heurist model.");
                const heurist = createOpenAI({
                    // @ts-expect-error todo
                    apiKey: apiKey,
                    baseURL: endpoint,
                    // @ts-expect-error todo
                    fetch: runtime.fetch,
                });

                const { text: heuristResponse } = await aiGenerateText({
                    model: heurist.languageModel(model),
                    prompt: context,
                    system:
                        customSystemPrompt ??
                        runtime.character.system ??
                        settings.SYSTEM_PROMPT ??
                        undefined,
                    tools: tools,
                    onStepFinish: onStepFinish,
                    temperature: temperature,
                    maxTokens: max_response_length,
                    maxSteps: maxSteps,
                    frequencyPenalty: frequency_penalty,
                    presencePenalty: presence_penalty,
                    experimental_telemetry: experimental_telemetry,
                });

                response = heuristResponse;
                elizaLogger.debug("Received response from Heurist model.");
                break;
            }
            case ModelProviderName.GAIANET: {
                elizaLogger.debug("Initializing GAIANET model.");

                var baseURL = getEndpoint(provider);
                if (!baseURL) {
                    switch (modelClass) {
                        case ModelClass.SMALL:
                            baseURL =
                                settings.SMALL_GAIANET_SERVER_URL ||
                                "https://llama3b.gaia.domains/v1";
                            break;
                        case ModelClass.MEDIUM:
                            baseURL =
                                settings.MEDIUM_GAIANET_SERVER_URL ||
                                "https://llama8b.gaia.domains/v1";
                            break;
                        case ModelClass.LARGE:
                            baseURL =
                                settings.LARGE_GAIANET_SERVER_URL ||
                                "https://qwen72b.gaia.domains/v1";
                            break;
                    }
                }

                elizaLogger.debug("Using GAIANET model with baseURL:", baseURL);

                const openai = createOpenAI({
                    // @ts-expect-error todo
                    apiKey,
                    baseURL: endpoint,
                    // @ts-expect-error todo
                    fetch: runtime.fetch,
                });

                const { text: openaiResponse } = await aiGenerateText({
                    model: openai.languageModel(model),
                    prompt: context,
                    system:
                        runtime.character.system ??
                        settings.SYSTEM_PROMPT ??
                        undefined,
                    tools: tools,
                    onStepFinish: onStepFinish,
                    maxSteps: maxSteps,
                    temperature: temperature,
                    maxTokens: max_response_length,
                    frequencyPenalty: frequency_penalty,
                    presencePenalty: presence_penalty,
                    experimental_telemetry: experimental_telemetry,
                });

                response = openaiResponse;
                elizaLogger.debug("Received response from GAIANET model.");
                break;
            }

            case ModelProviderName.GALADRIEL: {
                elizaLogger.debug("Initializing Galadriel model.");
                const galadriel = createOpenAI({
                    // @ts-expect-error todo
                    apiKey: apiKey,
                    baseURL: endpoint,
                    // @ts-expect-error todo
                    fetch: runtime.fetch,
                });

                const { text: galadrielResponse } = await aiGenerateText({
                    model: galadriel.languageModel(model),
                    prompt: context,
                    system:
                        runtime.character.system ??
                        settings.SYSTEM_PROMPT ??
                        undefined,
                    tools: tools,
                    onStepFinish: onStepFinish,
                    maxSteps: maxSteps,
                    temperature: temperature,
                    maxTokens: max_response_length,
                    frequencyPenalty: frequency_penalty,
                    presencePenalty: presence_penalty,
                    experimental_telemetry: experimental_telemetry,
                });

                response = galadrielResponse;
                elizaLogger.debug("Received response from Galadriel model.");
                break;
            }

            case ModelProviderName.VENICE: {
                elizaLogger.debug("Initializing Venice model.");
                const venice = createOpenAI({
                    // @ts-expect-error todo
                    apiKey: apiKey,
                    baseURL: endpoint,
                });

                const { text: veniceResponse } = await aiGenerateText({
                    model: venice.languageModel(model),
                    prompt: context,
                    system:
                        runtime.character.system ??
                        settings.SYSTEM_PROMPT ??
                        undefined,
                    tools: tools,
                    onStepFinish: onStepFinish,
                    temperature: temperature,
                    maxSteps: maxSteps,
                    maxTokens: max_response_length,
                });

                response = veniceResponse;
                elizaLogger.debug("Received response from Venice model.");
                break;
            }

            default: {
                const errorMessage = `Unsupported provider: ${provider}`;
                elizaLogger.error(errorMessage);
                throw new Error(errorMessage);
            }
        }

        return response;
    } catch (error) {
        elizaLogger.error("Error in generateText:", error);
        throw error;
    }
}

/**
 * Sends a message to the model to determine if it should respond to the given context.
 * @param opts - The options for the generateText request
 * @param opts.context The context to evaluate for response
 * @param opts.stop A list of strings to stop the generateText at
 * @param opts.model The model to use for generateText
 * @param opts.frequency_penalty The frequency penalty to apply (0.0 to 2.0)
 * @param opts.presence_penalty The presence penalty to apply (0.0 to 2.0)
 * @param opts.temperature The temperature to control randomness (0.0 to 2.0)
 * @param opts.serverUrl The URL of the API server
 * @param opts.max_context_length Maximum allowed context length in tokens
 * @param opts.max_response_length Maximum allowed response length in tokens
 * @returns Promise resolving to "RESPOND", "IGNORE", "STOP" or null
 */
export async function generateShouldRespond({
    runtime,
    context,
    modelClass,
}: {
    runtime: IAgentRuntime;
    context: string;
    modelClass: ModelClass;
}): Promise<"RESPOND" | "IGNORE" | "STOP" | null> {
    let retryDelay = 1000;
    while (true) {
        try {
            elizaLogger.debug(
                "Attempting to generate text with context:",
                context
            );
            const response = await generateText({
                runtime,
                context,
                modelClass,
            });

            elizaLogger.debug("Received response from generateText:", response);
            const parsedResponse = parseShouldRespondFromText(response.trim());
            if (parsedResponse) {
                elizaLogger.debug("Parsed response:", parsedResponse);
                return parsedResponse;
            } else {
                elizaLogger.debug("generateShouldRespond no response");
            }
        } catch (error) {
            elizaLogger.error("Error in generateShouldRespond:", error);
            if (
                error instanceof TypeError &&
                error.message.includes("queueTextCompletion")
            ) {
                elizaLogger.error(
                    "TypeError: Cannot read properties of null (reading 'queueTextCompletion')"
                );
            }
        }

        elizaLogger.log(`Retrying in ${retryDelay}ms...`);
        await new Promise((resolve) => setTimeout(resolve, retryDelay));
        retryDelay *= 2;
    }
}

/**
 * Splits content into chunks of specified size with optional overlapping bleed sections
 * @param content - The text content to split into chunks
 * @param chunkSize - The maximum size of each chunk in tokens
 * @param bleed - Number of characters to overlap between chunks (default: 100)
 * @returns Promise resolving to array of text chunks with bleed sections
 */
export async function splitChunks(
    content: string,
    chunkSize: number = 512,
    bleed: number = 20
): Promise<string[]> {
    const textSplitter = new RecursiveCharacterTextSplitter({
        chunkSize: Number(chunkSize),
        chunkOverlap: Number(bleed),
    });

    return textSplitter.splitText(content);
}

/**
 * Sends a message to the model and parses the response as a boolean value
 * @param opts - The options for the generateText request
 * @param opts.context The context to evaluate for the boolean response
 * @param opts.stop A list of strings to stop the generateText at
 * @param opts.model The model to use for generateText
 * @param opts.frequency_penalty The frequency penalty to apply (0.0 to 2.0)
 * @param opts.presence_penalty The presence penalty to apply (0.0 to 2.0)
 * @param opts.temperature The temperature to control randomness (0.0 to 2.0)
 * @param opts.serverUrl The URL of the API server
 * @param opts.token The API token for authentication
 * @param opts.max_context_length Maximum allowed context length in tokens
 * @param opts.max_response_length Maximum allowed response length in tokens
 * @returns Promise resolving to a boolean value parsed from the model's response
 */
export async function generateTrueOrFalse({
    runtime,
    context = "",
    modelClass,
}: {
    runtime: IAgentRuntime;
    context: string;
    modelClass: ModelClass;
}): Promise<boolean> {
    let retryDelay = 1000;
    const modelSettings = getModelSettings(runtime.modelProvider, modelClass);
    const stop = Array.from(
        // @ts-expect-error todo
        new Set([...(modelSettings.stop || []), ["\n"]])
    ) as string[];

    while (true) {
        try {
            const response = await generateText({
                stop,
                runtime,
                context,
                modelClass,
            });

            const parsedResponse = parseBooleanFromText(response.trim());
            if (parsedResponse !== null) {
                return parsedResponse;
            }
        } catch (error) {
            elizaLogger.error("Error in generateTrueOrFalse:", error);
        }

        await new Promise((resolve) => setTimeout(resolve, retryDelay));
        retryDelay *= 2;
    }
}

/**
 * Send a message to the model and parse the response as a string array
 * @param opts - The options for the generateText request
 * @param opts.context The context/prompt to send to the model
 * @param opts.stop Array of strings that will stop the model's generation if encountered
 * @param opts.model The language model to use
 * @param opts.frequency_penalty The frequency penalty to apply (0.0 to 2.0)
 * @param opts.presence_penalty The presence penalty to apply (0.0 to 2.0)
 * @param opts.temperature The temperature to control randomness (0.0 to 2.0)
 * @param opts.serverUrl The URL of the API server
 * @param opts.token The API token for authentication
 * @param opts.max_context_length Maximum allowed context length in tokens
 * @param opts.max_response_length Maximum allowed response length in tokens
 * @returns Promise resolving to an array of strings parsed from the model's response
 */
export async function generateTextArray({
    runtime,
    context,
    modelClass,
}: {
    runtime: IAgentRuntime;
    context: string;
    modelClass: ModelClass;
}): Promise<string[]> {
    if (!context) {
        elizaLogger.error("generateTextArray context is empty");
        return [];
    }
    let retryDelay = 1000;

    while (true) {
        try {
            const response = await generateText({
                runtime,
                context,
                modelClass,
            });

            const parsedResponse = parseJsonArrayFromText(response);
            if (parsedResponse) {
                return parsedResponse;
            }
        } catch (error) {
            elizaLogger.error("Error in generateTextArray:", error);
        }

        await new Promise((resolve) => setTimeout(resolve, retryDelay));
        retryDelay *= 2;
    }
}

export async function generateObjectDeprecated({
    runtime,
    context,
    modelClass,
}: {
    runtime: IAgentRuntime;
    context: string;
    modelClass: ModelClass;
}): Promise<any> {
    if (!context) {
        elizaLogger.error("generateObjectDeprecated context is empty");
        return null;
    }
    let retryDelay = 1000;

    while (true) {
        try {
            // this is slightly different than generateObjectArray, in that we parse object, not object array
            const response = await generateText({
                runtime,
                context,
                modelClass,
            });
            const parsedResponse = parseJSONObjectFromText(response);
            if (parsedResponse) {
                return parsedResponse;
            }
        } catch (error) {
            elizaLogger.error("Error in generateObject:", error);
        }

        await new Promise((resolve) => setTimeout(resolve, retryDelay));
        retryDelay *= 2;
    }
}

export async function generateObjectArray({
    runtime,
    context,
    modelClass,
}: {
    runtime: IAgentRuntime;
    context: string;
    modelClass: ModelClass;
}): Promise<any[]> {
    if (!context) {
        elizaLogger.error("generateObjectArray context is empty");
        return [];
    }
    let retryDelay = 1000;

    while (true) {
        try {
            const response = await generateText({
                runtime,
                context,
                modelClass,
            });

            const parsedResponse = parseJsonArrayFromText(response);
            if (parsedResponse) {
                return parsedResponse;
            }
        } catch (error) {
            elizaLogger.error("Error in generateTextArray:", error);
        }

        await new Promise((resolve) => setTimeout(resolve, retryDelay));
        retryDelay *= 2;
    }
}

/**
 * Send a message to the model for generateText.
 * @param opts - The options for the generateText request.
 * @param opts.context The context of the message to be completed.
 * @param opts.stop A list of strings to stop the generateText at.
 * @param opts.model The model to use for generateText.
 * @param opts.frequency_penalty The frequency penalty to apply to the generateText.
 * @param opts.presence_penalty The presence penalty to apply to the generateText.
 * @param opts.temperature The temperature to apply to the generateText.
 * @param opts.max_context_length The maximum length of the context to apply to the generateText.
 * @returns The completed message.
 */
export async function generateMessageResponse({
    runtime,
    context,
    modelClass,
}: {
    runtime: IAgentRuntime;
    context: string;
    modelClass: ModelClass;
}): Promise<Content> {
    const modelSettings = getModelSettings(runtime.modelProvider, modelClass);
    // @ts-expect-error todo
    const max_context_length = modelSettings.maxInputTokens;

    context = await trimTokens(context, max_context_length, runtime);
    let retryLength = 1000; // exponential backoff
    while (true) {
        try {
            elizaLogger.log("Generating message response..");

            const response = await generateText({
                runtime,
                context,
                modelClass,
            });

            // try parsing the response as JSON, if null then try again
            const parsedContent = parseJSONObjectFromText(response) as Content;
            if (!parsedContent) {
                elizaLogger.debug("parsedContent is null, retrying");
                continue;
            }

            return parsedContent;
        } catch (error) {
            elizaLogger.error("ERROR:", error);
            // wait for 2 seconds
            retryLength *= 2;
            await new Promise((resolve) => setTimeout(resolve, retryLength));
            elizaLogger.debug("Retrying...");
        }
    }
}

export const generateImage = async (
    data: {
        prompt: string;
        width: number;
        height: number;
        count?: number;
        negativePrompt?: string;
        numIterations?: number;
        guidanceScale?: number;
        seed?: number;
        modelId?: string;
        jobId?: string;
        stylePreset?: string;
        hideWatermark?: boolean;
    },
    runtime: IAgentRuntime
): Promise<{
    success: boolean;
    data?: string[];
    error?: any;
}> => {
    const modelSettings = getImageModelSettings(runtime.imageModelProvider);
    // @ts-expect-error todo
    const model = modelSettings.name;
    elizaLogger.info("Generating image with options:", {
        imageModelProvider: model,
    });

    const apiKey =
        runtime.imageModelProvider === runtime.modelProvider
            ? runtime.token
            : (() => {
                  // First try to match the specific provider
                  switch (runtime.imageModelProvider) {
                      case ModelProviderName.HEURIST:
                          return runtime.getSetting("HEURIST_API_KEY");
                      case ModelProviderName.TOGETHER:
                          return runtime.getSetting("TOGETHER_API_KEY");
                      case ModelProviderName.FAL:
                          return runtime.getSetting("FAL_API_KEY");
                      case ModelProviderName.OPENAI:
                          return runtime.getSetting("OPENAI_API_KEY");
                      case ModelProviderName.VENICE:
                          return runtime.getSetting("VENICE_API_KEY");
                      case ModelProviderName.LIVEPEER:
                          return runtime.getSetting("LIVEPEER_GATEWAY_URL");
                      default:
                          // If no specific match, try the fallback chain
                          return (
                              runtime.getSetting("HEURIST_API_KEY") ??
                              runtime.getSetting("TOGETHER_API_KEY") ??
                              runtime.getSetting("FAL_API_KEY") ??
                              runtime.getSetting("OPENAI_API_KEY") ??
                              runtime.getSetting("VENICE_API_KEY") ??
                              runtime.getSetting("LIVEPEER_GATEWAY_URL")
                          );
                  }
              })();
    try {
        if (runtime.imageModelProvider === ModelProviderName.HEURIST) {
            const response = await fetch(
                "http://sequencer.heurist.xyz/submit_job",
                {
                    method: "POST",
                    headers: {
                        Authorization: `Bearer ${apiKey}`,
                        "Content-Type": "application/json",
                    },
                    body: JSON.stringify({
                        job_id: data.jobId || crypto.randomUUID(),
                        model_input: {
                            SD: {
                                prompt: data.prompt,
                                neg_prompt: data.negativePrompt,
                                num_iterations: data.numIterations || 20,
                                width: data.width || 512,
                                height: data.height || 512,
                                guidance_scale: data.guidanceScale || 3,
                                seed: data.seed || -1,
                            },
                        },
                        model_id: model,
                        deadline: 60,
                        priority: 1,
                    }),
                }
            );

            if (!response.ok) {
                throw new Error(
                    `Heurist image generation failed: ${response.statusText}`
                );
            }

            const imageURL = await response.json();
            return { success: true, data: [imageURL] };
        } else if (
            runtime.imageModelProvider === ModelProviderName.TOGETHER ||
            // for backwards compat
            runtime.imageModelProvider === ModelProviderName.LLAMACLOUD
        ) {
            const together = new Together({ apiKey: apiKey as string });
            const response = await together.images.create({
                model: model,
                prompt: data.prompt,
                width: data.width,
                height: data.height,
                steps: modelSettings?.steps ?? 4,
                n: data.count,
            });

            // Add type assertion to handle the response properly
            const togetherResponse =
                response as unknown as TogetherAIImageResponse;

            if (
                !togetherResponse.data ||
                !Array.isArray(togetherResponse.data)
            ) {
                throw new Error("Invalid response format from Together AI");
            }

            // Rest of the code remains the same...
            const base64s = await Promise.all(
                togetherResponse.data.map(async (image) => {
                    if (!image.url) {
                        elizaLogger.error("Missing URL in image data:", image);
                        throw new Error("Missing URL in Together AI response");
                    }

                    // Fetch the image from the URL
                    const imageResponse = await fetch(image.url);
                    if (!imageResponse.ok) {
                        throw new Error(
                            `Failed to fetch image: ${imageResponse.statusText}`
                        );
                    }

                    // Convert to blob and then to base64
                    const blob = await imageResponse.blob();
                    const arrayBuffer = await blob.arrayBuffer();
                    const base64 = Buffer.from(arrayBuffer).toString("base64");

                    // Return with proper MIME type
                    return `data:image/jpeg;base64,${base64}`;
                })
            );

            if (base64s.length === 0) {
                throw new Error("No images generated by Together AI");
            }

            elizaLogger.debug(`Generated ${base64s.length} images`);
            return { success: true, data: base64s };
        } else if (runtime.imageModelProvider === ModelProviderName.FAL) {
            fal.config({
                credentials: apiKey as string,
            });

            // Prepare the input parameters according to their schema
            const input = {
                prompt: data.prompt,
                image_size: "square" as const,
                num_inference_steps: modelSettings?.steps ?? 50,
                guidance_scale: data.guidanceScale || 3.5,
                num_images: data.count,
                enable_safety_checker:
                    runtime.getSetting("FAL_AI_ENABLE_SAFETY_CHECKER") ===
                    "true",
                safety_tolerance: Number(
                    runtime.getSetting("FAL_AI_SAFETY_TOLERANCE") || "2"
                ),
                output_format: "png" as const,
                seed: data.seed ?? 6252023,
                ...(runtime.getSetting("FAL_AI_LORA_PATH")
                    ? {
                          loras: [
                              {
                                  path: runtime.getSetting("FAL_AI_LORA_PATH"),
                                  scale: 1,
                              },
                          ],
                      }
                    : {}),
            };

            // Subscribe to the model
            const result = await fal.subscribe(model, {
                input,
                logs: true,
                onQueueUpdate: (update) => {
                    if (update.status === "IN_PROGRESS") {
                        elizaLogger.info(update.logs.map((log) => log.message));
                    }
                },
            });

            // Convert the returned image URLs to base64 to match existing functionality
            const base64Promises = result.data.images.map(async (image) => {
                const response = await fetch(image.url);
                const blob = await response.blob();
                const buffer = await blob.arrayBuffer();
                const base64 = Buffer.from(buffer).toString("base64");
                return `data:${image.content_type};base64,${base64}`;
            });

            const base64s = await Promise.all(base64Promises);
            return { success: true, data: base64s };
        } else if (runtime.imageModelProvider === ModelProviderName.VENICE) {
            const response = await fetch(
                "https://api.venice.ai/api/v1/image/generate",
                {
                    method: "POST",
                    headers: {
                        Authorization: `Bearer ${apiKey}`,
                        "Content-Type": "application/json",
                    },
                    body: JSON.stringify({
                        model: model,
                        prompt: data.prompt,
                        negative_prompt: data.negativePrompt,
                        width: data.width,
                        height: data.height,
                        steps: data.numIterations,
                        seed: data.seed,
                        style_preset: data.stylePreset,
                        hide_watermark: data.hideWatermark,
                    }),
                }
            );

            const result = await response.json();

            if (!result.images || !Array.isArray(result.images)) {
                throw new Error("Invalid response format from Venice AI");
            }

            const base64s = result.images.map((base64String) => {
                if (!base64String) {
                    throw new Error(
                        "Empty base64 string in Venice AI response"
                    );
                }
                return `data:image/png;base64,${base64String}`;
            });

            return { success: true, data: base64s };
        } else if (runtime.imageModelProvider === ModelProviderName.LIVEPEER) {
            if (!apiKey) {
                throw new Error("Livepeer Gateway is not defined");
            }
            try {
                const baseUrl = new URL(apiKey);
                if (!baseUrl.protocol.startsWith("http")) {
                    throw new Error("Invalid Livepeer Gateway URL protocol");
                }
                const response = await fetch(
                    `${baseUrl.toString()}text-to-image`,
                    {
                        method: "POST",
                        headers: {
                            "Content-Type": "application/json",
                        },
                        body: JSON.stringify({
                            model_id: model,
                            prompt: data.prompt,
                            width: data.width || 1024,
                            height: data.height || 1024,
                        }),
                    }
                );
                const result = await response.json();
                if (!result.images?.length) {
                    throw new Error("No images generated");
                }
                const base64Images = await Promise.all(
                    result.images.map(async (image) => {
                        console.log("imageUrl console log", image.url);
                        let imageUrl;
                        if (image.url.includes("http")) {
                            imageUrl = image.url;
                        } else {
                            imageUrl = `${apiKey}${image.url}`;
                        }
                        const imageResponse = await fetch(imageUrl);
                        if (!imageResponse.ok) {
                            throw new Error(
                                `Failed to fetch image: ${imageResponse.statusText}`
                            );
                        }
                        const blob = await imageResponse.blob();
                        const arrayBuffer = await blob.arrayBuffer();
                        const base64 =
                            Buffer.from(arrayBuffer).toString("base64");
                        return `data:image/jpeg;base64,${base64}`;
                    })
                );
                return {
                    success: true,
                    data: base64Images,
                };
            } catch (error) {
                console.error(error);
                return { success: false, error: error };
            }
        } else {
            let targetSize = `${data.width}x${data.height}`;
            if (
                targetSize !== "1024x1024" &&
                targetSize !== "1792x1024" &&
                targetSize !== "1024x1792"
            ) {
                targetSize = "1024x1024";
            }
            const openaiApiKey = runtime.getSetting("OPENAI_API_KEY") as string;
            if (!openaiApiKey) {
                throw new Error("OPENAI_API_KEY is not set");
            }
            const openai = new OpenAI({
                apiKey: openaiApiKey as string,
            });
            const response = await openai.images.generate({
                model,
                prompt: data.prompt,
                size: targetSize as "1024x1024" | "1792x1024" | "1024x1792",
                n: data.count,
                response_format: "b64_json",
            });
            const base64s = response.data.map(
                (image) => `data:image/png;base64,${image.b64_json}`
            );
            return { success: true, data: base64s };
        }
    } catch (error) {
        console.error(error);
        return { success: false, error: error };
    }
};

export const generateCaption = async (
    data: { imageUrl: string },
    runtime: IAgentRuntime
): Promise<{
    title: string;
    description: string;
}> => {
    const { imageUrl } = data;
    const imageDescriptionService =
        runtime.getService<IImageDescriptionService>(
            ServiceType.IMAGE_DESCRIPTION
        );

    if (!imageDescriptionService) {
        throw new Error("Image description service not found");
    }

    const resp = await imageDescriptionService.describeImage(imageUrl);
    return {
        title: resp.title.trim(),
        description: resp.description.trim(),
    };
};

export const generateWebSearch = async (
    query: string,
    runtime: IAgentRuntime
): Promise<SearchResponse | undefined> => {
    try {
        const apiKey = runtime.getSetting("TAVILY_API_KEY") as string;
        if (!apiKey) {
            throw new Error("TAVILY_API_KEY is not set");
        }
        const tvly = tavily({ apiKey });
        const response = await tvly.search(query, {
            includeAnswer: true,
            maxResults: 3, // 5 (default)
            topic: "general", // "general"(default) "news"
            searchDepth: "basic", // "basic"(default) "advanced"
            includeImages: false, // false (default) true
        });
        return response;
    } catch (error) {
        elizaLogger.error("Error:", error);
    }
};
/**
 * Configuration options for generating objects with a model.
 */
export interface GenerationOptions {
    runtime: IAgentRuntime;
    context: string;
    modelClass: ModelClass;
    schema?: ZodSchema;
    schemaName?: string;
    schemaDescription?: string;
    stop?: string[];
    mode?: "auto" | "json" | "tool";
    experimental_providerMetadata?: Record<string, unknown>;
    verifiableInference?: boolean;
    verifiableInferenceAdapter?: IVerifiableInferenceAdapter;
    verifiableInferenceOptions?: VerifiableInferenceOptions;
}

/**
 * Base settings for model generation.
 */
interface ModelSettings {
    prompt: string;
    temperature: number;
    maxTokens: number;
    frequencyPenalty: number;
    presencePenalty: number;
    stop?: string[];
    experimental_telemetry?: TelemetrySettings;
}

/**
 * Generates structured objects from a prompt using specified AI models and configuration options.
 *
 * @param {GenerationOptions} options - Configuration options for generating objects.
 * @returns {Promise<any[]>} - A promise that resolves to an array of generated objects.
 * @throws {Error} - Throws an error if the provider is unsupported or if generation fails.
 */
export const generateObject = async ({
    runtime,
    context,
    modelClass,
    schema,
    schemaName,
    schemaDescription,
    stop,
    mode = "json",
    verifiableInference = false,
    verifiableInferenceAdapter,
    verifiableInferenceOptions,
}: GenerationOptions): Promise<GenerateObjectResult<unknown>> => {
    if (!context) {
        const errorMessage = "generateObject context is empty";
        console.error(errorMessage);
        throw new Error(errorMessage);
    }

    const provider = runtime.modelProvider;
    const modelSettings = getModelSettings(runtime.modelProvider, modelClass);
    // @ts-expect-error todo
    const model = modelSettings.name;
    // @ts-expect-error todo
    const temperature = modelSettings.temperature;
    // @ts-expect-error todo
    const frequency_penalty = modelSettings.frequency_penalty;
    // @ts-expect-error todo
    const presence_penalty = modelSettings.presence_penalty;
    // @ts-expect-error todo
    const max_context_length = modelSettings.maxInputTokens;
    // @ts-expect-error todo
    const max_response_length = modelSettings.maxOutputTokens;
    // @ts-expect-error todo
    const experimental_telemetry = modelSettings.experimental_telemetry;
    const apiKey = runtime.token;

    try {
        context = await trimTokens(context, max_context_length, runtime);

        const modelOptions: ModelSettings = {
            prompt: context,
            temperature,
            maxTokens: max_response_length,
            // @ts-expect-error todo
            frequencyPenalty: frequency_penalty,
            // @ts-expect-error todo
            presencePenalty: presence_penalty,
            // @ts-expect-error todo
            stop: stop || modelSettings.stop,
            experimental_telemetry: experimental_telemetry,
        };

        const response = await handleProvider({
            provider,
            model,
            // @ts-expect-error todo
            apiKey,
            schema,
            schemaName,
            schemaDescription,
            mode,
            modelOptions,
            runtime,
            context,
            modelClass,
            verifiableInference,
            verifiableInferenceAdapter,
            verifiableInferenceOptions,
        });

        return response;
    } catch (error) {
        console.error("Error in generateObject:", error);
        throw error;
    }
};

/**
 * Interface for provider-specific generation options.
 */
interface ProviderOptions {
    runtime: IAgentRuntime;
    provider: ModelProviderName;
    model: any;
    apiKey: string;
    schema?: ZodSchema;
    schemaName?: string;
    schemaDescription?: string;
    mode?: "auto" | "json" | "tool";
    experimental_providerMetadata?: Record<string, unknown>;
    modelOptions: ModelSettings;
    modelClass: ModelClass;
    context: string;
    verifiableInference?: boolean;
    verifiableInferenceAdapter?: IVerifiableInferenceAdapter;
    verifiableInferenceOptions?: VerifiableInferenceOptions;
}

/**
 * Handles AI generation based on the specified provider.
 *
 * @param {ProviderOptions} options - Configuration options specific to the provider.
 * @returns {Promise<any[]>} - A promise that resolves to an array of generated objects.
 */
export async function handleProvider(
    options: ProviderOptions
): Promise<GenerateObjectResult<unknown>> {
    const {
        provider,
        runtime,
        context,
        modelClass,
        verifiableInference,
        verifiableInferenceAdapter,
        verifiableInferenceOptions,
    } = options;
    switch (provider) {
        case ModelProviderName.OPENAI:
        case ModelProviderName.ETERNALAI:
        case ModelProviderName.ALI_BAILIAN:
        case ModelProviderName.VOLENGINE:
        case ModelProviderName.LLAMACLOUD:
        case ModelProviderName.TOGETHER:
        case ModelProviderName.NANOGPT:
        case ModelProviderName.AKASH_CHAT_API:
            return await handleOpenAI(options);
        case ModelProviderName.ANTHROPIC:
        case ModelProviderName.CLAUDE_VERTEX:
            return await handleAnthropic(options);
        case ModelProviderName.GROK:
            return await handleGrok(options);
        case ModelProviderName.GROQ:
            return await handleGroq(options);
        case ModelProviderName.LLAMALOCAL:
            return await generateObjectDeprecated({
                runtime,
                context,
                modelClass,
            });
        case ModelProviderName.GOOGLE:
            return await handleGoogle(options);
        case ModelProviderName.REDPILL:
            return await handleRedPill(options);
        case ModelProviderName.OPENROUTER:
            return await handleOpenRouter(options);
        case ModelProviderName.OLLAMA:
            return await handleOllama(options);
        default: {
            const errorMessage = `Unsupported provider: ${provider}`;
            elizaLogger.error(errorMessage);
            throw new Error(errorMessage);
        }
    }
}
/**
 * Handles object generation for OpenAI.
 *
 * @param {ProviderOptions} options - Options specific to OpenAI.
 * @returns {Promise<GenerateObjectResult<unknown>>} - A promise that resolves to generated objects.
 */
async function handleOpenAI({
    model,
    apiKey,
    schema,
    schemaName,
    schemaDescription,
    mode = "json",
    modelOptions,
}: ProviderOptions): Promise<GenerateObjectResult<unknown>> {
    const baseURL = models.openai.endpoint || undefined;
    const openai = createOpenAI({ apiKey, baseURL });
    return await aiGenerateObject({
        model: openai.languageModel(model),
        schema,
        schemaName,
        schemaDescription,
<<<<<<< HEAD
        // @ts-expect-error todo
        mode,
=======
        mode: "json",
>>>>>>> f083e898
        ...modelOptions,
    });
}

/**
 * Handles object generation for Anthropic models.
 *
 * @param {ProviderOptions} options - Options specific to Anthropic.
 * @returns {Promise<GenerateObjectResult<unknown>>} - A promise that resolves to generated objects.
 */
async function handleAnthropic({
    model,
    apiKey,
    schema,
    schemaName,
    schemaDescription,
    mode = "json",
    modelOptions,
}: ProviderOptions): Promise<GenerateObjectResult<unknown>> {
    const anthropic = createAnthropic({ apiKey });
    return await aiGenerateObject({
        model: anthropic.languageModel(model),
        schema,
        schemaName,
        schemaDescription,
<<<<<<< HEAD
        // @ts-expect-error todo
        mode,
=======
        mode: "json",
>>>>>>> f083e898
        ...modelOptions,
    });
}

/**
 * Handles object generation for Grok models.
 *
 * @param {ProviderOptions} options - Options specific to Grok.
 * @returns {Promise<GenerateObjectResult<unknown>>} - A promise that resolves to generated objects.
 */
async function handleGrok({
    model,
    apiKey,
    schema,
    schemaName,
    schemaDescription,
    mode = "json",
    modelOptions,
}: ProviderOptions): Promise<GenerateObjectResult<unknown>> {
    const grok = createOpenAI({ apiKey, baseURL: models.grok.endpoint });
    return await aiGenerateObject({
        model: grok.languageModel(model, { parallelToolCalls: false }),
        schema,
        schemaName,
        schemaDescription,
<<<<<<< HEAD
        // @ts-expect-error todo
        mode,
=======
        mode: "json",
>>>>>>> f083e898
        ...modelOptions,
    });
}

/**
 * Handles object generation for Groq models.
 *
 * @param {ProviderOptions} options - Options specific to Groq.
 * @returns {Promise<GenerateObjectResult<unknown>>} - A promise that resolves to generated objects.
 */
async function handleGroq({
    model,
    apiKey,
    schema,
    schemaName,
    schemaDescription,
    mode = "json",
    modelOptions,
}: ProviderOptions): Promise<GenerateObjectResult<unknown>> {
    const groq = createGroq({ apiKey });
    return await aiGenerateObject({
        model: groq.languageModel(model),
        schema,
        schemaName,
        schemaDescription,
<<<<<<< HEAD
        // @ts-expect-error todo
        mode,
=======
        mode: "json",
>>>>>>> f083e898
        ...modelOptions,
    });
}

/**
 * Handles object generation for Google models.
 *
 * @param {ProviderOptions} options - Options specific to Google.
 * @returns {Promise<GenerateObjectResult<unknown>>} - A promise that resolves to generated objects.
 */
async function handleGoogle({
    model,
    apiKey: _apiKey,
    schema,
    schemaName,
    schemaDescription,
    mode = "json",
    modelOptions,
}: ProviderOptions): Promise<GenerateObjectResult<unknown>> {
    const google = createGoogleGenerativeAI();
    return await aiGenerateObject({
        model: google(model),
        schema,
        schemaName,
        schemaDescription,
<<<<<<< HEAD
        // @ts-expect-error todo
        mode,
=======
        mode: "json",
>>>>>>> f083e898
        ...modelOptions,
    });
}

/**
 * Handles object generation for Redpill models.
 *
 * @param {ProviderOptions} options - Options specific to Redpill.
 * @returns {Promise<GenerateObjectResult<unknown>>} - A promise that resolves to generated objects.
 */
async function handleRedPill({
    model,
    apiKey,
    schema,
    schemaName,
    schemaDescription,
    mode = "json",
    modelOptions,
}: ProviderOptions): Promise<GenerateObjectResult<unknown>> {
    const redPill = createOpenAI({ apiKey, baseURL: models.redpill.endpoint });
    return await aiGenerateObject({
        model: redPill.languageModel(model),
        schema,
        schemaName,
        schemaDescription,
<<<<<<< HEAD
        // @ts-expect-error todo
        mode,
=======
        mode: "json",
>>>>>>> f083e898
        ...modelOptions,
    });
}

/**
 * Handles object generation for OpenRouter models.
 *
 * @param {ProviderOptions} options - Options specific to OpenRouter.
 * @returns {Promise<GenerateObjectResult<unknown>>} - A promise that resolves to generated objects.
 */
async function handleOpenRouter({
    model,
    apiKey,
    schema,
    schemaName,
    schemaDescription,
    mode = "json",
    modelOptions,
}: ProviderOptions): Promise<GenerateObjectResult<unknown>> {
    const openRouter = createOpenAI({
        apiKey,
        baseURL: models.openrouter.endpoint,
    });
    return await aiGenerateObject({
        model: openRouter.languageModel(model),
        schema,
        schemaName,
        schemaDescription,
<<<<<<< HEAD
        // @ts-expect-error todo
        mode,
=======
        mode: "json",
>>>>>>> f083e898
        ...modelOptions,
    });
}

/**
 * Handles object generation for Ollama models.
 *
 * @param {ProviderOptions} options - Options specific to Ollama.
 * @returns {Promise<GenerateObjectResult<unknown>>} - A promise that resolves to generated objects.
 */
async function handleOllama({
    model,
    schema,
    schemaName,
    schemaDescription,
    mode = "json",
    modelOptions,
    provider,
}: ProviderOptions): Promise<GenerateObjectResult<unknown>> {
    const ollamaProvider = createOllama({
        baseURL: getEndpoint(provider) + "/api",
    });
    const ollama = ollamaProvider(model);
    return await aiGenerateObject({
        model: ollama,
        schema,
        schemaName,
        schemaDescription,
<<<<<<< HEAD
        // @ts-expect-error todo
        mode,
=======
        mode: "json",
>>>>>>> f083e898
        ...modelOptions,
    });
}

// Add type definition for Together AI response
interface TogetherAIImageResponse {
    data: Array<{
        url: string;
        content_type?: string;
        image_type?: string;
    }>;
}

export async function generateTweetActions({
    runtime,
    context,
    modelClass,
}: {
    runtime: IAgentRuntime;
    context: string;
    modelClass: ModelClass;
}): Promise<ActionResponse | null> {
    let retryDelay = 1000;
    while (true) {
        try {
            const response = await generateText({
                runtime,
                context,
                modelClass,
            });
            console.debug(
                "Received response from generateText for tweet actions:",
                response
            );
            const { actions } = parseActionResponseFromText(response.trim());
            if (actions) {
                console.debug("Parsed tweet actions:", actions);
                return actions;
            } else {
                elizaLogger.debug("generateTweetActions no valid response");
            }
        } catch (error) {
            elizaLogger.error("Error in generateTweetActions:", error);
            if (
                error instanceof TypeError &&
                error.message.includes("queueTextCompletion")
            ) {
                elizaLogger.error(
                    "TypeError: Cannot read properties of null (reading 'queueTextCompletion')"
                );
            }
        }
        elizaLogger.log(`Retrying in ${retryDelay}ms...`);
        await new Promise((resolve) => setTimeout(resolve, retryDelay));
        retryDelay *= 2;
    }
}<|MERGE_RESOLUTION|>--- conflicted
+++ resolved
@@ -1794,12 +1794,8 @@
         schema,
         schemaName,
         schemaDescription,
-<<<<<<< HEAD
         // @ts-expect-error todo
         mode,
-=======
-        mode: "json",
->>>>>>> f083e898
         ...modelOptions,
     });
 }
@@ -1825,12 +1821,8 @@
         schema,
         schemaName,
         schemaDescription,
-<<<<<<< HEAD
         // @ts-expect-error todo
         mode,
-=======
-        mode: "json",
->>>>>>> f083e898
         ...modelOptions,
     });
 }
@@ -1856,12 +1848,8 @@
         schema,
         schemaName,
         schemaDescription,
-<<<<<<< HEAD
         // @ts-expect-error todo
         mode,
-=======
-        mode: "json",
->>>>>>> f083e898
         ...modelOptions,
     });
 }
@@ -1887,12 +1875,8 @@
         schema,
         schemaName,
         schemaDescription,
-<<<<<<< HEAD
         // @ts-expect-error todo
         mode,
-=======
-        mode: "json",
->>>>>>> f083e898
         ...modelOptions,
     });
 }
@@ -1918,12 +1902,8 @@
         schema,
         schemaName,
         schemaDescription,
-<<<<<<< HEAD
         // @ts-expect-error todo
         mode,
-=======
-        mode: "json",
->>>>>>> f083e898
         ...modelOptions,
     });
 }
@@ -1949,12 +1929,8 @@
         schema,
         schemaName,
         schemaDescription,
-<<<<<<< HEAD
         // @ts-expect-error todo
         mode,
-=======
-        mode: "json",
->>>>>>> f083e898
         ...modelOptions,
     });
 }
@@ -1983,12 +1959,8 @@
         schema,
         schemaName,
         schemaDescription,
-<<<<<<< HEAD
         // @ts-expect-error todo
         mode,
-=======
-        mode: "json",
->>>>>>> f083e898
         ...modelOptions,
     });
 }
@@ -2017,12 +1989,8 @@
         schema,
         schemaName,
         schemaDescription,
-<<<<<<< HEAD
         // @ts-expect-error todo
         mode,
-=======
-        mode: "json",
->>>>>>> f083e898
         ...modelOptions,
     });
 }
