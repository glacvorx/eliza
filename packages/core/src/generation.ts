import { createAnthropic } from "@ai-sdk/anthropic";
import { createGoogleGenerativeAI } from "@ai-sdk/google";
import { createMistral } from "@ai-sdk/mistral";
import { createGroq } from "@ai-sdk/groq";
import { createOpenAI } from "@ai-sdk/openai";
import { bedrock } from "@ai-sdk/amazon-bedrock";
import { RecursiveCharacterTextSplitter } from "langchain/text_splitter";
import {
    generateObject as aiGenerateObject,
    generateText as aiGenerateText,
    type CoreTool,
    type GenerateObjectResult,
    type StepResult as AIStepResult,
} from "ai";
import { Buffer } from "buffer";
import { createOllama } from "ollama-ai-provider";
import OpenAI from "openai";
import { encodingForModel, type TiktokenModel } from "js-tiktoken";
import { AutoTokenizer } from "@huggingface/transformers";
import Together from "together-ai";
import type { ZodSchema } from "zod";
import { elizaLogger } from "./index.ts";
import {
    models,
    getModelSettings,
    getImageModelSettings,
    getEndpoint,
} from "./models.ts";
import {
    parseBooleanFromText,
    parseJsonArrayFromText,
    parseJSONObjectFromText,
    parseShouldRespondFromText,
    parseActionResponseFromText,
} from "./parsing.ts";
import settings from "./settings.ts";
import {
    type Content,
    type IAgentRuntime,
    type IImageDescriptionService,
    type ITextGenerationService,
    ModelClass,
    ModelProviderName,
    ServiceType,
    type ActionResponse,
    type IVerifiableInferenceAdapter,
    type VerifiableInferenceOptions,
    type VerifiableInferenceResult,
    //VerifiableInferenceProvider,
    type TelemetrySettings,
    TokenizerType,
} from "./types.ts";
import { fal } from "@fal-ai/client";

import BigNumber from "bignumber.js";
import { createPublicClient, http } from "viem";

type Tool = CoreTool<any, any>;
type StepResult = AIStepResult<any>;

/**
 * Trims the provided text context to a specified token limit using a tokenizer model and type.
 *
 * The function dynamically determines the truncation method based on the tokenizer settings
 * provided by the runtime. If no tokenizer settings are defined, it defaults to using the
 * TikToken truncation method with the "gpt-4o" model.
 *
 * @async
 * @function trimTokens
 * @param {string} context - The text to be tokenized and trimmed.
 * @param {number} maxTokens - The maximum number of tokens allowed after truncation.
 * @param {IAgentRuntime} runtime - The runtime interface providing tokenizer settings.
 *
 * @returns {Promise<string>} A promise that resolves to the trimmed text.
 *
 * @throws {Error} Throws an error if the runtime settings are invalid or missing required fields.
 *
 * @example
 * const trimmedText = await trimTokens("This is an example text", 50, runtime);
 * console.log(trimmedText); // Output will be a truncated version of the input text.
 */
export async function trimTokens(
    context: string,
    maxTokens: number,
    runtime: IAgentRuntime
) {
    if (!context) return "";
    if (maxTokens <= 0) throw new Error("maxTokens must be positive");

    const tokenizerModel = runtime.getSetting("TOKENIZER_MODEL");
    const tokenizerType = runtime.getSetting("TOKENIZER_TYPE");

    if (!tokenizerModel || !tokenizerType) {
        // Default to TikToken truncation using the "gpt-4o" model if tokenizer settings are not defined
        return truncateTiktoken("gpt-4o", context, maxTokens);
    }

    // Choose the truncation method based on tokenizer type
    if (tokenizerType === TokenizerType.Auto) {
        return truncateAuto(tokenizerModel, context, maxTokens);
    }

    if (tokenizerType === TokenizerType.TikToken) {
        return truncateTiktoken(
            tokenizerModel as TiktokenModel,
            context,
            maxTokens
        );
    }

    elizaLogger.warn(`Unsupported tokenizer type: ${tokenizerType}`);
    return truncateTiktoken("gpt-4o", context, maxTokens);
}

async function truncateAuto(
    modelPath: string,
    context: string,
    maxTokens: number
) {
    try {
        const tokenizer = await AutoTokenizer.from_pretrained(modelPath);
        const tokens = tokenizer.encode(context);

        // If already within limits, return unchanged
        if (tokens.length <= maxTokens) {
            return context;
        }

        // Keep the most recent tokens by slicing from the end
        const truncatedTokens = tokens.slice(-maxTokens);

        // Decode back to text - js-tiktoken decode() returns a string directly
        return tokenizer.decode(truncatedTokens);
    } catch (error) {
        elizaLogger.error("Error in trimTokens:", error);
        // Return truncated string if tokenization fails
        return context.slice(-maxTokens * 4); // Rough estimate of 4 chars per token
    }
}

async function truncateTiktoken(
    model: TiktokenModel,
    context: string,
    maxTokens: number
) {
    try {
        const encoding = encodingForModel(model);

        // Encode the text into tokens
        const tokens = encoding.encode(context);

        // If already within limits, return unchanged
        if (tokens.length <= maxTokens) {
            return context;
        }

        // Keep the most recent tokens by slicing from the end
        const truncatedTokens = tokens.slice(-maxTokens);

        // Decode back to text - js-tiktoken decode() returns a string directly
        return encoding.decode(truncatedTokens);
    } catch (error) {
        elizaLogger.error("Error in trimTokens:", error);
        // Return truncated string if tokenization fails
        return context.slice(-maxTokens * 4); // Rough estimate of 4 chars per token
    }
}

/**
 * Get OnChain EternalAI System Prompt
 * @returns System Prompt
 */
async function getOnChainEternalAISystemPrompt(
    runtime: IAgentRuntime
): Promise<string> | undefined {
    const agentId = runtime.getSetting("ETERNALAI_AGENT_ID");
    const providerUrl = runtime.getSetting("ETERNALAI_RPC_URL");
    const contractAddress = runtime.getSetting(
        "ETERNALAI_AGENT_CONTRACT_ADDRESS"
    );
    if (agentId && providerUrl && contractAddress) {
        // get on-chain system-prompt
        const contractABI = [
            {
                inputs: [
                    {
                        internalType: "uint256",
                        name: "_agentId",
                        type: "uint256",
                    },
                ],
                name: "getAgentSystemPrompt",
                outputs: [
                    { internalType: "bytes[]", name: "", type: "bytes[]" },
                ],
                stateMutability: "view",
                type: "function",
            },
        ];

        const publicClient = createPublicClient({
            transport: http(providerUrl),
        });

        try {
            const validAddress: `0x${string}` =
                contractAddress as `0x${string}`;
            const result = await publicClient.readContract({
                address: validAddress,
                abi: contractABI,
                functionName: "getAgentSystemPrompt",
                args: [new BigNumber(agentId)],
            });
            if (result) {
                elizaLogger.info("on-chain system-prompt response", result[0]);
                const value = result[0].toString().replace("0x", "");
                const content = Buffer.from(value, "hex").toString("utf-8");
                elizaLogger.info("on-chain system-prompt", content);
                return await fetchEternalAISystemPrompt(runtime, content);
            } else {
                return undefined;
            }
        } catch (error) {
            elizaLogger.error(error);
            elizaLogger.error("err", error);
        }
    }
    return undefined;
}

/**
 * Fetch EternalAI System Prompt
 * @returns System Prompt
 */
async function fetchEternalAISystemPrompt(
    runtime: IAgentRuntime,
    content: string
): Promise<string> | undefined {
    const IPFS = "ipfs://";
    const containsSubstring: boolean = content.includes(IPFS);
    if (containsSubstring) {
        const lightHouse = content.replace(
            IPFS,
            "https://gateway.lighthouse.storage/ipfs/"
        );
        elizaLogger.info("fetch lightHouse", lightHouse);
        const responseLH = await fetch(lightHouse, {
            method: "GET",
        });
        elizaLogger.info("fetch lightHouse resp", responseLH);
        if (responseLH.ok) {
            const data = await responseLH.text();
            return data;
        } else {
            const gcs = content.replace(
                IPFS,
                "https://cdn.eternalai.org/upload/"
            );
            elizaLogger.info("fetch gcs", gcs);
            const responseGCS = await fetch(gcs, {
                method: "GET",
            });
            elizaLogger.info("fetch lightHouse gcs", responseGCS);
            if (responseGCS.ok) {
                const data = await responseGCS.text();
                return data;
            } else {
                throw new Error("invalid on-chain system prompt");
            }
        }
    } else {
        return content;
    }
}

/**
 * Gets the Cloudflare Gateway base URL for a specific provider if enabled
 * @param runtime The runtime environment
 * @param provider The model provider name
 * @returns The Cloudflare Gateway base URL if enabled, undefined otherwise
 */
function getCloudflareGatewayBaseURL(
    runtime: IAgentRuntime,
    provider: string
): string | undefined {
    const isCloudflareEnabled =
        runtime.getSetting("CLOUDFLARE_GW_ENABLED") === "true";
    const cloudflareAccountId = runtime.getSetting("CLOUDFLARE_AI_ACCOUNT_ID");
    const cloudflareGatewayId = runtime.getSetting("CLOUDFLARE_AI_GATEWAY_ID");

    elizaLogger.debug("Cloudflare Gateway Configuration:", {
        isEnabled: isCloudflareEnabled,
        hasAccountId: !!cloudflareAccountId,
        hasGatewayId: !!cloudflareGatewayId,
        provider: provider,
    });

    if (!isCloudflareEnabled) {
        elizaLogger.debug("Cloudflare Gateway is not enabled");
        return undefined;
    }

    if (!cloudflareAccountId) {
        elizaLogger.warn(
            "Cloudflare Gateway is enabled but CLOUDFLARE_AI_ACCOUNT_ID is not set"
        );
        return undefined;
    }

    if (!cloudflareGatewayId) {
        elizaLogger.warn(
            "Cloudflare Gateway is enabled but CLOUDFLARE_AI_GATEWAY_ID is not set"
        );
        return undefined;
    }

    const baseURL = `https://gateway.ai.cloudflare.com/v1/${cloudflareAccountId}/${cloudflareGatewayId}/${provider.toLowerCase()}`;
    elizaLogger.info("Using Cloudflare Gateway:", {
        provider,
        baseURL,
        accountId: cloudflareAccountId,
        gatewayId: cloudflareGatewayId,
    });

    return baseURL;
}

/**
 * Send a message to the model for a text generateText - receive a string back and parse how you'd like
 * @param opts - The options for the generateText request.
 * @param opts.context The context of the message to be completed.
 * @param opts.stop A list of strings to stop the generateText at.
 * @param opts.model The model to use for generateText.
 * @param opts.frequency_penalty The frequency penalty to apply to the generateText.
 * @param opts.presence_penalty The presence penalty to apply to the generateText.
 * @param opts.temperature The temperature to apply to the generateText.
 * @param opts.max_context_length The maximum length of the context to apply to the generateText.
 * @returns The completed message.
 */

export async function generateText({
    runtime,
    context,
    modelClass,
    tools = {},
    onStepFinish,
    maxSteps = 1,
    stop,
    customSystemPrompt,
    verifiableInference = process.env.VERIFIABLE_INFERENCE_ENABLED === "true",
    verifiableInferenceOptions,
}: {
    runtime: IAgentRuntime;
    context: string;
    modelClass: ModelClass;
    tools?: Record<string, Tool>;
    onStepFinish?: (event: StepResult) => Promise<void> | void;
    maxSteps?: number;
    stop?: string[];
    customSystemPrompt?: string;
    verifiableInference?: boolean;
    verifiableInferenceAdapter?: IVerifiableInferenceAdapter;
    verifiableInferenceOptions?: VerifiableInferenceOptions;
}): Promise<string> {
    if (!context) {
        console.error("generateText context is empty");
        return "";
    }

    elizaLogger.log("Generating text...");

<<<<<<< HEAD
    // elizaLogger.info("Generating text with options:", {
    //     modelProvider: runtime.modelProvider,
    //     model: modelClass,
    // });
=======
    elizaLogger.info("Generating text with options:", {
        modelProvider: runtime.modelProvider,
        model: modelClass,
        verifiableInference,
    });
    elizaLogger.log("Using provider:", runtime.modelProvider);
    // If verifiable inference is requested and adapter is provided, use it
    if (verifiableInference && runtime.verifiableInferenceAdapter) {
        elizaLogger.log(
            "Using verifiable inference adapter:",
            runtime.verifiableInferenceAdapter
        );
        try {
            const result: VerifiableInferenceResult =
                await runtime.verifiableInferenceAdapter.generateText(
                    context,
                    modelClass,
                    verifiableInferenceOptions
                );
            elizaLogger.log("Verifiable inference result:", result);
            // Verify the proof
            const isValid =
                await runtime.verifiableInferenceAdapter.verifyProof(result);
            if (!isValid) {
                throw new Error("Failed to verify inference proof");
            }

            return result.text;
        } catch (error) {
            elizaLogger.error("Error in verifiable inference:", error);
            throw error;
        }
    }
>>>>>>> e920ec96

    const provider = runtime.modelProvider;
    elizaLogger.debug("Provider settings:", {
        provider,
        hasRuntime: !!runtime,
        runtimeSettings: {
            CLOUDFLARE_GW_ENABLED: runtime.getSetting("CLOUDFLARE_GW_ENABLED"),
            CLOUDFLARE_AI_ACCOUNT_ID: runtime.getSetting(
                "CLOUDFLARE_AI_ACCOUNT_ID"
            ),
            CLOUDFLARE_AI_GATEWAY_ID: runtime.getSetting(
                "CLOUDFLARE_AI_GATEWAY_ID"
            ),
        },
    });

    const endpoint =
        runtime.character.modelEndpointOverride || getEndpoint(provider);
    const modelSettings = getModelSettings(runtime.modelProvider, modelClass);
    let model = modelSettings.name;

    // allow character.json settings => secrets to override models
    // FIXME: add MODEL_MEDIUM support
    switch (provider) {
        // if runtime.getSetting("LLAMACLOUD_MODEL_LARGE") is true and modelProvider is LLAMACLOUD, then use the large model
        case ModelProviderName.LLAMACLOUD:
            {
                switch (modelClass) {
                    case ModelClass.LARGE:
                        {
                            model =
                                runtime.getSetting("LLAMACLOUD_MODEL_LARGE") ||
                                model;
                        }
                        break;
                    case ModelClass.SMALL:
                        {
                            model =
                                runtime.getSetting("LLAMACLOUD_MODEL_SMALL") ||
                                model;
                        }
                        break;
                }
            }
            break;
        case ModelProviderName.TOGETHER:
            {
                switch (modelClass) {
                    case ModelClass.LARGE:
                        {
                            model =
                                runtime.getSetting("TOGETHER_MODEL_LARGE") ||
                                model;
                        }
                        break;
                    case ModelClass.SMALL:
                        {
                            model =
                                runtime.getSetting("TOGETHER_MODEL_SMALL") ||
                                model;
                        }
                        break;
                }
            }
            break;
        case ModelProviderName.OPENROUTER:
            {
                switch (modelClass) {
                    case ModelClass.LARGE:
                        {
                            model =
                                runtime.getSetting("LARGE_OPENROUTER_MODEL") ||
                                model;
                        }
                        break;
                    case ModelClass.SMALL:
                        {
                            model =
                                runtime.getSetting("SMALL_OPENROUTER_MODEL") ||
                                model;
                        }
                        break;
                }
            }
            break;
    }

    // elizaLogger.info("Selected model:", model);

    const modelConfiguration = runtime.character?.settings?.modelConfig;
    const temperature =
        modelConfiguration?.temperature || modelSettings.temperature;
    const frequency_penalty =
        modelConfiguration?.frequency_penalty ||
        modelSettings.frequency_penalty;
    const presence_penalty =
        modelConfiguration?.presence_penalty || modelSettings.presence_penalty;
    const max_context_length =
        modelConfiguration?.maxInputTokens || modelSettings.maxInputTokens;
    const max_response_length =
        modelConfiguration?.maxOutputTokens ||
        modelSettings.maxOutputTokens;
    const experimental_telemetry =
        modelConfiguration?.experimental_telemetry ||
        modelSettings.experimental_telemetry;

    const apiKey = runtime.token;

    try {
        elizaLogger.debug(
            `Trimming context to max length of ${max_context_length} tokens.`
        );

        context = await trimTokens(context, max_context_length, runtime);

        let response: string;

        const _stop = stop || modelSettings.stop;
        elizaLogger.debug(
            `Using provider: ${provider}, model: ${model}, temperature: ${temperature}, max response length: ${max_response_length}`
        );

        switch (provider) {
            // OPENAI & LLAMACLOUD shared same structure.
            case ModelProviderName.OPENAI:
            case ModelProviderName.ALI_BAILIAN:
            case ModelProviderName.VOLENGINE:
            case ModelProviderName.LLAMACLOUD:
            case ModelProviderName.NANOGPT:
            case ModelProviderName.HYPERBOLIC:
            case ModelProviderName.TOGETHER:
            case ModelProviderName.NINETEEN_AI:
            case ModelProviderName.AKASH_CHAT_API:
            case ModelProviderName.LMSTUDIO: {
                elizaLogger.debug(
                    "Initializing OpenAI model with Cloudflare check"
                );
                const baseURL =
                    getCloudflareGatewayBaseURL(runtime, "openai") || endpoint;

                //elizaLogger.debug("OpenAI baseURL result:", { baseURL });
                const openai = createOpenAI({
                    apiKey,
                    baseURL,
                    fetch: runtime.fetch,
                });

                const { text: openaiResponse } = await aiGenerateText({
                    model: openai.languageModel(model),
                    prompt: context,
                    system:
                        runtime.character.system ??
                        settings.SYSTEM_PROMPT ??
                        undefined,
                    tools: tools,
                    onStepFinish: onStepFinish,
                    maxSteps: maxSteps,
                    temperature: temperature,
                    maxTokens: max_response_length,
                    frequencyPenalty: frequency_penalty,
                    presencePenalty: presence_penalty,
                    experimental_telemetry: experimental_telemetry,
                });

                response = openaiResponse;
                console.log("Received response from OpenAI model.");
                break;
            }

            case ModelProviderName.ETERNALAI: {
                elizaLogger.debug("Initializing EternalAI model.");
                const openai = createOpenAI({
                    apiKey,
                    baseURL: endpoint,
                    fetch: async (
                        input: RequestInfo | URL,
                        init?: RequestInit
                    ): Promise<Response> => {
                        const url =
                            typeof input === "string"
                                ? input
                                : input.toString();
                        const chain_id =
                            runtime.getSetting("ETERNALAI_CHAIN_ID") || "45762";

                        const options: RequestInit = { ...init };
                        if (options?.body) {
                            const body = JSON.parse(options.body as string);
                            body.chain_id = chain_id;
                            options.body = JSON.stringify(body);
                        }

                        const fetching = await runtime.fetch(url, options);

                        if (
                            parseBooleanFromText(
                                runtime.getSetting("ETERNALAI_LOG")
                            )
                        ) {
                            elizaLogger.info(
                                "Request data: ",
                                JSON.stringify(options, null, 2)
                            );
                            const clonedResponse = fetching.clone();
                            try {
                                clonedResponse.json().then((data) => {
                                    elizaLogger.info(
                                        "Response data: ",
                                        JSON.stringify(data, null, 2)
                                    );
                                });
                            } catch (e) {
                                elizaLogger.debug(e);
                            }
                        }
                        return fetching;
                    },
                });

                let system_prompt =
                    runtime.character.system ??
                    settings.SYSTEM_PROMPT ??
                    undefined;
                try {
                    const on_chain_system_prompt =
                        await getOnChainEternalAISystemPrompt(runtime);
                    if (!on_chain_system_prompt) {
                        elizaLogger.error(
                            new Error("invalid on_chain_system_prompt")
                        );
                    } else {
                        system_prompt = on_chain_system_prompt;
                        elizaLogger.info(
                            "new on-chain system prompt",
                            system_prompt
                        );
                    }
                } catch (e) {
                    elizaLogger.error(e);
                }

                const { text: openaiResponse } = await aiGenerateText({
                    model: openai.languageModel(model),
                    prompt: context,
                    system: system_prompt,
                    temperature: temperature,
                    maxTokens: max_response_length,
                    frequencyPenalty: frequency_penalty,
                    presencePenalty: presence_penalty,
                });

                response = openaiResponse;
                elizaLogger.debug("Received response from EternalAI model.");
                break;
            }

            case ModelProviderName.GOOGLE: {
                const google = createGoogleGenerativeAI({
                    apiKey,
                    fetch: runtime.fetch,
                });

                const { text: googleResponse } = await aiGenerateText({
                    model: google(model),
                    prompt: context,
                    system:
                        runtime.character.system ??
                        settings.SYSTEM_PROMPT ??
                        undefined,
                    tools: tools,
                    onStepFinish: onStepFinish,
                    maxSteps: maxSteps,
                    temperature: temperature,
                    maxTokens: max_response_length,
                    frequencyPenalty: frequency_penalty,
                    presencePenalty: presence_penalty,
                    experimental_telemetry: experimental_telemetry,
                });

                response = googleResponse;
                elizaLogger.debug("Received response from Google model.");
                break;
            }

            case ModelProviderName.MISTRAL: {
                const mistral = createMistral();

                const { text: mistralResponse } = await aiGenerateText({
                    model: mistral(model),
                    prompt: context,
                    system:
                        runtime.character.system ??
                        settings.SYSTEM_PROMPT ??
                        undefined,
                    temperature: temperature,
                    maxTokens: max_response_length,
                    frequencyPenalty: frequency_penalty,
                    presencePenalty: presence_penalty,
                });

                response = mistralResponse;
                elizaLogger.debug("Received response from Mistral model.");
                break;
            }

            case ModelProviderName.ANTHROPIC: {
                elizaLogger.debug(
                    "Initializing Anthropic model with Cloudflare check"
                );
                const baseURL =
                    getCloudflareGatewayBaseURL(runtime, "anthropic") ||
                    "https://api.anthropic.com/v1";
                elizaLogger.debug("Anthropic baseURL result:", { baseURL });

                const anthropic = createAnthropic({
                    apiKey,
                    baseURL,
                    fetch: runtime.fetch,
                });
                const { text: anthropicResponse } = await aiGenerateText({
                    model: anthropic.languageModel(model),
                    prompt: context,
                    system:
                        runtime.character.system ??
                        settings.SYSTEM_PROMPT ??
                        undefined,
                    tools: tools,
                    onStepFinish: onStepFinish,
                    maxSteps: maxSteps,
                    temperature: temperature,
                    maxTokens: max_response_length,
                    frequencyPenalty: frequency_penalty,
                    presencePenalty: presence_penalty,
                    experimental_telemetry: experimental_telemetry,
                });

                response = anthropicResponse;
                elizaLogger.debug("Received response from Anthropic model.");
                break;
            }

            case ModelProviderName.CLAUDE_VERTEX: {
                elizaLogger.debug("Initializing Claude Vertex model.");

                const anthropic = createAnthropic({
                    apiKey,
                    fetch: runtime.fetch,
                });

                const { text: anthropicResponse } = await aiGenerateText({
                    model: anthropic.languageModel(model),
                    prompt: context,
                    system:
                        runtime.character.system ??
                        settings.SYSTEM_PROMPT ??
                        undefined,
                    tools: tools,
                    onStepFinish: onStepFinish,
                    maxSteps: maxSteps,
                    temperature: temperature,
                    maxTokens: max_response_length,
                    frequencyPenalty: frequency_penalty,
                    presencePenalty: presence_penalty,
                    experimental_telemetry: experimental_telemetry,
                });

                response = anthropicResponse;
                elizaLogger.debug(
                    "Received response from Claude Vertex model."
                );
                break;
            }

            case ModelProviderName.GROK: {
                elizaLogger.debug("Initializing Grok model.");
                const grok = createOpenAI({
                    apiKey,
                    baseURL: endpoint,
                    fetch: runtime.fetch,
                });

                const { text: grokResponse } = await aiGenerateText({
                    model: grok.languageModel(model, {
                        parallelToolCalls: false,
                    }),
                    prompt: context,
                    system:
                        runtime.character.system ??
                        settings.SYSTEM_PROMPT ??
                        undefined,
                    tools: tools,
                    onStepFinish: onStepFinish,
                    maxSteps: maxSteps,
                    temperature: temperature,
                    maxTokens: max_response_length,
                    frequencyPenalty: frequency_penalty,
                    presencePenalty: presence_penalty,
                    experimental_telemetry: experimental_telemetry,
                });

                response = grokResponse;
                elizaLogger.debug("Received response from Grok model.");
                break;
            }

            case ModelProviderName.GROQ: {
                elizaLogger.debug(
                    "Initializing Groq model with Cloudflare check"
                );
                const baseURL = getCloudflareGatewayBaseURL(runtime, "groq");
                elizaLogger.debug("Groq baseURL result:", { baseURL });
                const groq = createGroq({
                    apiKey,
                    fetch: runtime.fetch,
                    baseURL,
                });

                const { text: groqResponse } = await aiGenerateText({
                    model: groq.languageModel(model),
                    prompt: context,
                    temperature,
                    system:
                        runtime.character.system ??
                        settings.SYSTEM_PROMPT ??
                        undefined,
                    tools,
                    onStepFinish: onStepFinish,
                    maxSteps,
                    maxTokens: max_response_length,
                    frequencyPenalty: frequency_penalty,
                    presencePenalty: presence_penalty,
                    experimental_telemetry,
                });

                response = groqResponse;
                elizaLogger.debug("Received response from Groq model.");
                break;
            }

            case ModelProviderName.LLAMALOCAL: {
                elizaLogger.debug(
                    "Using local Llama model for text completion."
                );
                const textGenerationService =
                    runtime.getService<ITextGenerationService>(
                        ServiceType.TEXT_GENERATION
                    );

                if (!textGenerationService) {
                    throw new Error("Text generation service not found");
                }

                response = await textGenerationService.queueTextCompletion(
                    context,
                    temperature,
                    _stop,
                    frequency_penalty,
                    presence_penalty,
                    max_response_length
                );
                elizaLogger.debug("Received response from local Llama model.");
                break;
            }

            case ModelProviderName.REDPILL: {
                elizaLogger.debug("Initializing RedPill model.");
                const serverUrl = getEndpoint(provider);
                const openai = createOpenAI({
                    apiKey,
                    baseURL: serverUrl,
                    fetch: runtime.fetch,
                });

                const { text: redpillResponse } = await aiGenerateText({
                    model: openai.languageModel(model),
                    prompt: context,
                    temperature: temperature,
                    system:
                        runtime.character.system ??
                        settings.SYSTEM_PROMPT ??
                        undefined,
                    tools: tools,
                    onStepFinish: onStepFinish,
                    maxSteps: maxSteps,
                    maxTokens: max_response_length,
                    frequencyPenalty: frequency_penalty,
                    presencePenalty: presence_penalty,
                    experimental_telemetry: experimental_telemetry,
                });

                response = redpillResponse;
                elizaLogger.debug("Received response from redpill model.");
                break;
            }

            case ModelProviderName.OPENROUTER: {
                elizaLogger.debug("Initializing OpenRouter model.");
                const serverUrl = getEndpoint(provider);
                const openrouter = createOpenAI({
                    apiKey,
                    baseURL: serverUrl,
                    fetch: runtime.fetch,
                });

                const { text: openrouterResponse } = await aiGenerateText({
                    model: openrouter.languageModel(model),
                    prompt: context,
                    temperature: temperature,
                    system:
                        runtime.character.system ??
                        settings.SYSTEM_PROMPT ??
                        undefined,
                    tools: tools,
                    onStepFinish: onStepFinish,
                    maxSteps: maxSteps,
                    maxTokens: max_response_length,
                    frequencyPenalty: frequency_penalty,
                    presencePenalty: presence_penalty,
                    experimental_telemetry: experimental_telemetry,
                });

                response = openrouterResponse;
                elizaLogger.debug("Received response from OpenRouter model.");
                break;
            }

            case ModelProviderName.OLLAMA:
                {
                    elizaLogger.debug("Initializing Ollama model.");

                    const ollamaProvider = createOllama({
                        baseURL: getEndpoint(provider) + "/api",
                        fetch: runtime.fetch,
                    });
                    const ollama = ollamaProvider(model);

                    elizaLogger.debug("****** MODEL\n", model);

                    const { text: ollamaResponse } = await aiGenerateText({
                        model: ollama,
                        prompt: context,
                        tools: tools,
                        onStepFinish: onStepFinish,
                        temperature: temperature,
                        maxSteps: maxSteps,
                        maxTokens: max_response_length,
                        frequencyPenalty: frequency_penalty,
                        presencePenalty: presence_penalty,
                        experimental_telemetry: experimental_telemetry,
                    });

                    response = ollamaResponse;
                }
                elizaLogger.debug("Received response from Ollama model.");
                break;

            case ModelProviderName.HEURIST: {
                elizaLogger.debug("Initializing Heurist model.");
                const heurist = createOpenAI({
                    apiKey: apiKey,
                    baseURL: endpoint,
                    fetch: runtime.fetch,
                });

                const { text: heuristResponse } = await aiGenerateText({
                    model: heurist.languageModel(model),
                    prompt: context,
                    system:
                        customSystemPrompt ??
                        runtime.character.system ??
                        settings.SYSTEM_PROMPT ??
                        undefined,
                    tools: tools,
                    onStepFinish: onStepFinish,
                    temperature: temperature,
                    maxTokens: max_response_length,
                    maxSteps: maxSteps,
                    frequencyPenalty: frequency_penalty,
                    presencePenalty: presence_penalty,
                    experimental_telemetry: experimental_telemetry,
                });

                response = heuristResponse;
                elizaLogger.debug("Received response from Heurist model.");
                break;
            }
            case ModelProviderName.GAIANET: {
                elizaLogger.debug("Initializing GAIANET model.");

                var baseURL = getEndpoint(provider);
                if (!baseURL) {
                    switch (modelClass) {
                        case ModelClass.SMALL:
                            baseURL =
                                settings.SMALL_GAIANET_SERVER_URL ||
                                "https://llama3b.gaia.domains/v1";
                            break;
                        case ModelClass.MEDIUM:
                            baseURL =
                                settings.MEDIUM_GAIANET_SERVER_URL ||
                                "https://llama8b.gaia.domains/v1";
                            break;
                        case ModelClass.LARGE:
                            baseURL =
                                settings.LARGE_GAIANET_SERVER_URL ||
                                "https://qwen72b.gaia.domains/v1";
                            break;
                    }
                }

                elizaLogger.debug("Using GAIANET model with baseURL:", baseURL);

                const openai = createOpenAI({
                    apiKey,
                    baseURL: endpoint,
                    fetch: runtime.fetch,
                });

                const { text: openaiResponse } = await aiGenerateText({
                    model: openai.languageModel(model),
                    prompt: context,
                    system:
                        runtime.character.system ??
                        settings.SYSTEM_PROMPT ??
                        undefined,
                    tools: tools,
                    onStepFinish: onStepFinish,
                    maxSteps: maxSteps,
                    temperature: temperature,
                    maxTokens: max_response_length,
                    frequencyPenalty: frequency_penalty,
                    presencePenalty: presence_penalty,
                    experimental_telemetry: experimental_telemetry,
                });

                response = openaiResponse;
                elizaLogger.debug("Received response from GAIANET model.");
                break;
            }

            case ModelProviderName.ATOMA: {
                elizaLogger.debug("Initializing Atoma model.");
                const atoma = createOpenAI({
                    apiKey,
                    baseURL: endpoint,
                    fetch: runtime.fetch,
                });

                const { text: atomaResponse } = await aiGenerateText({
                    model: atoma.languageModel(model),
                    prompt: context,
                    system:
                        runtime.character.system ??
                        settings.SYSTEM_PROMPT ??
                        undefined,
                    tools: tools,
                    onStepFinish: onStepFinish,
                    maxSteps: maxSteps,
                    temperature: temperature,
                    maxTokens: max_response_length,
                    frequencyPenalty: frequency_penalty,
                    presencePenalty: presence_penalty,
                    experimental_telemetry: experimental_telemetry,
                });

                response = atomaResponse;
                elizaLogger.debug("Received response from Atoma model.");
                break;
            }

            case ModelProviderName.GALADRIEL: {
                elizaLogger.debug("Initializing Galadriel model.");
                const headers = {};
                const fineTuneApiKey = runtime.getSetting(
                    "GALADRIEL_FINE_TUNE_API_KEY"
                );
                if (fineTuneApiKey) {
                    headers["Fine-Tune-Authentication"] = fineTuneApiKey;
                }
                const galadriel = createOpenAI({
                    headers,
                    apiKey: apiKey,
                    baseURL: endpoint,
                    fetch: runtime.fetch,
                });

                const { text: galadrielResponse } = await aiGenerateText({
                    model: galadriel.languageModel(model),
                    prompt: context,
                    system:
                        runtime.character.system ??
                        settings.SYSTEM_PROMPT ??
                        undefined,
                    tools: tools,
                    onStepFinish: onStepFinish,
                    maxSteps: maxSteps,
                    temperature: temperature,
                    maxTokens: max_response_length,
                    frequencyPenalty: frequency_penalty,
                    presencePenalty: presence_penalty,
                    experimental_telemetry: experimental_telemetry,
                });

                response = galadrielResponse;
                elizaLogger.debug("Received response from Galadriel model.");
                break;
            }

            case ModelProviderName.INFERA: {
                elizaLogger.debug("Initializing Infera model.");

                const apiKey = settings.INFERA_API_KEY || runtime.token;

                const infera = createOpenAI({
                    apiKey,
                    baseURL: endpoint,
                    headers: {
                        api_key: apiKey,
                        "Content-Type": "application/json",
                    },
                });

                const { text: inferaResponse } = await aiGenerateText({
                    model: infera.languageModel(model),
                    prompt: context,
                    system:
                        runtime.character.system ??
                        settings.SYSTEM_PROMPT ??
                        undefined,
                    temperature: temperature,
                    maxTokens: max_response_length,
                    frequencyPenalty: frequency_penalty,
                    presencePenalty: presence_penalty,
                });
                response = inferaResponse;
                elizaLogger.debug("Received response from Infera model.");
                break;
            }

            case ModelProviderName.VENICE: {
                elizaLogger.debug("Initializing Venice model.");
                const venice = createOpenAI({
                    apiKey: apiKey,
                    baseURL: endpoint,
                });

                const { text: veniceResponse } = await aiGenerateText({
                    model: venice.languageModel(model),
                    prompt: context,
                    system:
                        runtime.character.system ??
                        settings.SYSTEM_PROMPT ??
                        undefined,
                    tools: tools,
                    onStepFinish: onStepFinish,
                    temperature: temperature,
                    maxSteps: maxSteps,
                    maxTokens: max_response_length,
                });

                // console.warn("veniceResponse:")
                // console.warn(veniceResponse)
                //rferrari: remove all text from <think> to </think>\n\n
                response = veniceResponse
                    .replace(/<think>[\s\S]*?<\/think>\s*\n*/g, '');
                // console.warn(response)

                // response = veniceResponse;
                elizaLogger.debug("Received response from Venice model.");
                break;
            }

            case ModelProviderName.NVIDIA: {
                elizaLogger.debug("Initializing NVIDIA model.");
                const nvidia = createOpenAI({
                    apiKey: apiKey,
                    baseURL: endpoint,
                });

                const { text: nvidiaResponse } = await aiGenerateText({
                    model: nvidia.languageModel(model),
                    prompt: context,
                    system:
                        runtime.character.system ??
                        settings.SYSTEM_PROMPT ??
                        undefined,
                    tools: tools,
                    onStepFinish: onStepFinish,
                    temperature: temperature,
                    maxSteps: maxSteps,
                    maxTokens: max_response_length,
                });

                response = nvidiaResponse;
                elizaLogger.debug("Received response from NVIDIA model.");
                break;
            }

            case ModelProviderName.DEEPSEEK: {
                elizaLogger.debug("Initializing Deepseek model.");
                const serverUrl = models[provider].endpoint;
                const deepseek = createOpenAI({
                    apiKey,
                    baseURL: serverUrl,
                    fetch: runtime.fetch,
                });

                const { text: deepseekResponse } = await aiGenerateText({
                    model: deepseek.languageModel(model),
                    prompt: context,
                    temperature: temperature,
                    system:
                        runtime.character.system ??
                        settings.SYSTEM_PROMPT ??
                        undefined,
                    tools: tools,
                    onStepFinish: onStepFinish,
                    maxSteps: maxSteps,
                    maxTokens: max_response_length,
                    frequencyPenalty: frequency_penalty,
                    presencePenalty: presence_penalty,
                    experimental_telemetry: experimental_telemetry,
                });

                response = deepseekResponse;
                elizaLogger.debug("Received response from Deepseek model.");
                break;
            }

            case ModelProviderName.LIVEPEER: {
                elizaLogger.debug("Initializing Livepeer model.");

                if (!endpoint) {
                    throw new Error("Livepeer Gateway URL is not defined");
                }

                const requestBody = {
                    model: model,
                    messages: [
                        {
                            role: "system",
                            content:
                                runtime.character.system ??
                                settings.SYSTEM_PROMPT ??
                                "You are a helpful assistant",
                        },
                        {
                            role: "user",
                            content: context,
                        },
                    ],
                    max_tokens: max_response_length,
                    stream: false,
                };

                const fetchResponse = await runtime.fetch(endpoint + "/llm", {
                    method: "POST",
                    headers: {
                        accept: "text/event-stream",
                        "Content-Type": "application/json",
                        Authorization: "Bearer eliza-app-llm",
                    },
                    body: JSON.stringify(requestBody),
                });

                if (!fetchResponse.ok) {
                    const errorText = await fetchResponse.text();
                    throw new Error(
                        `Livepeer request failed (${fetchResponse.status}): ${errorText}`
                    );
                }

                const json = await fetchResponse.json();

                if (!json?.choices?.[0]?.message?.content) {
                    throw new Error("Invalid response format from Livepeer");
                }

                response = json.choices[0].message.content.replace(
                    /<\|start_header_id\|>assistant<\|end_header_id\|>\n\n/,
                    ""
                );
                elizaLogger.debug(
                    "Successfully received response from Livepeer model"
                );
                break;
            }

            default: {
                const errorMessage = `Unsupported provider: ${provider}`;
                elizaLogger.error(errorMessage);
                throw new Error(errorMessage);
            }
        }

        return response;
    } catch (error) {
        elizaLogger.error("Error in generateText:", error);
        throw error;
    }
}

/**
 * Sends a message to the model to determine if it should respond to the given context.
 * @param opts - The options for the generateText request
 * @param opts.context The context to evaluate for response
 * @param opts.stop A list of strings to stop the generateText at
 * @param opts.model The model to use for generateText
 * @param opts.frequency_penalty The frequency penalty to apply (0.0 to 2.0)
 * @param opts.presence_penalty The presence penalty to apply (0.0 to 2.0)
 * @param opts.temperature The temperature to control randomness (0.0 to 2.0)
 * @param opts.serverUrl The URL of the API server
 * @param opts.max_context_length Maximum allowed context length in tokens
 * @param opts.max_response_length Maximum allowed response length in tokens
 * @returns Promise resolving to "RESPOND", "IGNORE", "STOP" or null
 */
export async function generateShouldRespond({
    runtime,
    context,
    modelClass,
}: {
    runtime: IAgentRuntime;
    context: string;
    modelClass: ModelClass;
}): Promise<"RESPOND" | "IGNORE" | "STOP" | null> {
    let retryDelay = 1000;
    while (true) {
        try {
            elizaLogger.debug(
                "Attempting to generate text with context:",
                context
            );
            const response = await generateText({
                runtime,
                context,
                modelClass,
            });

            elizaLogger.debug("Received response from generateText:", response);
            const parsedResponse = parseShouldRespondFromText(response.trim());
            if (parsedResponse) {
                elizaLogger.debug("Parsed response:", parsedResponse);
                return parsedResponse;
            } else {
                elizaLogger.debug("generateShouldRespond no response");
            }
        } catch (error) {
            elizaLogger.error("Error in generateShouldRespond:", error);
            if (
                error instanceof TypeError &&
                error.message.includes("queueTextCompletion")
            ) {
                elizaLogger.error(
                    "TypeError: Cannot read properties of null (reading 'queueTextCompletion')"
                );
            }
        }

        elizaLogger.log(`Retrying in ${retryDelay}ms...`);
        await new Promise((resolve) => setTimeout(resolve, retryDelay));
        retryDelay *= 2;
    }
}

/**
 * Splits content into chunks of specified size with optional overlapping bleed sections
 * @param content - The text content to split into chunks
 * @param chunkSize - The maximum size of each chunk in tokens
 * @param bleed - Number of characters to overlap between chunks (default: 100)
 * @returns Promise resolving to array of text chunks with bleed sections
 */
export async function splitChunks(
    content: string,
    chunkSize = 512,
    bleed = 20
): Promise<string[]> {
    elizaLogger.debug(`[splitChunks] Starting text split`);

    const textSplitter = new RecursiveCharacterTextSplitter({
        chunkSize: Number(chunkSize),
        chunkOverlap: Number(bleed),
    });

    const chunks = await textSplitter.splitText(content);
    elizaLogger.debug(`[splitChunks] Split complete:`, {
        numberOfChunks: chunks.length,
        averageChunkSize:
            chunks.reduce((acc, chunk) => acc + chunk.length, 0) /
            chunks.length,
    });

    return chunks;
}

/**
 * Sends a message to the model and parses the response as a boolean value
 * @param opts - The options for the generateText request
 * @param opts.context The context to evaluate for the boolean response
 * @param opts.stop A list of strings to stop the generateText at
 * @param opts.model The model to use for generateText
 * @param opts.frequency_penalty The frequency penalty to apply (0.0 to 2.0)
 * @param opts.presence_penalty The presence penalty to apply (0.0 to 2.0)
 * @param opts.temperature The temperature to control randomness (0.0 to 2.0)
 * @param opts.serverUrl The URL of the API server
 * @param opts.max_context_length Maximum allowed context length in tokens
 * @param opts.max_response_length Maximum allowed response length in tokens
 * @returns Promise resolving to a boolean value parsed from the model's response
 */
export async function generateTrueOrFalse({
    runtime,
    context = "",
    modelClass,
}: {
    runtime: IAgentRuntime;
    context: string;
    modelClass: ModelClass;
}): Promise<boolean> {
    let retryDelay = 1000;
    const modelSettings = getModelSettings(runtime.modelProvider, modelClass);
    const stop = Array.from(
        new Set([...(modelSettings.stop || []), ["\n"]])
    ) as string[];

    while (true) {
        try {
            const response = await generateText({
                stop,
                runtime,
                context,
                modelClass,
            });

            const parsedResponse = parseBooleanFromText(response.trim());
            if (parsedResponse !== null) {
                return parsedResponse;
            }
        } catch (error) {
            elizaLogger.error("Error in generateTrueOrFalse:", error);
        }

        await new Promise((resolve) => setTimeout(resolve, retryDelay));
        retryDelay *= 2;
    }
}

/**
 * Send a message to the model and parse the response as a string array
 * @param opts - The options for the generateText request
 * @param opts.context The context/prompt to send to the model
 * @param opts.stop Array of strings that will stop the model's generation if encountered
 * @param opts.model The language model to use
 * @param opts.frequency_penalty The frequency penalty to apply (0.0 to 2.0)
 * @param opts.presence_penalty The presence penalty to apply (0.0 to 2.0)
 * @param opts.temperature The temperature to control randomness (0.0 to 2.0)
 * @param opts.serverUrl The URL of the API server
 * @param opts.token The API token for authentication
 * @param opts.max_context_length Maximum allowed context length in tokens
 * @param opts.max_response_length Maximum allowed response length in tokens
 * @returns Promise resolving to an array of strings parsed from the model's response
 */
export async function generateTextArray({
    runtime,
    context,
    modelClass,
}: {
    runtime: IAgentRuntime;
    context: string;
    modelClass: ModelClass;
}): Promise<string[]> {
    if (!context) {
        elizaLogger.error("generateTextArray context is empty");
        return [];
    }
    let retryDelay = 1000;

    while (true) {
        try {
            const response = await generateText({
                runtime,
                context,
                modelClass,
            });

            const parsedResponse = parseJsonArrayFromText(response);
            if (parsedResponse) {
                return parsedResponse;
            }
        } catch (error) {
            elizaLogger.error("Error in generateTextArray:", error);
        }

        await new Promise((resolve) => setTimeout(resolve, retryDelay));
        retryDelay *= 2;
    }
}

export async function generateObjectDeprecated({
    runtime,
    context,
    modelClass,
}: {
    runtime: IAgentRuntime;
    context: string;
    modelClass: ModelClass;
}): Promise<any> {
    if (!context) {
        elizaLogger.error("generateObjectDeprecated context is empty");
        return null;
    }
    let retryDelay = 1000;

    while (true) {
        try {
            // this is slightly different than generateObjectArray, in that we parse object, not object array
            const response = await generateText({
                runtime,
                context,
                modelClass,
            });
            const parsedResponse = parseJSONObjectFromText(response);
            if (parsedResponse) {
                return parsedResponse;
            }
        } catch (error) {
            elizaLogger.error("Error in generateObject:", error);
        }

        await new Promise((resolve) => setTimeout(resolve, retryDelay));
        retryDelay *= 2;
    }
}

export async function generateObjectArray({
    runtime,
    context,
    modelClass,
}: {
    runtime: IAgentRuntime;
    context: string;
    modelClass: ModelClass;
}): Promise<any[]> {
    if (!context) {
        elizaLogger.error("generateObjectArray context is empty");
        return [];
    }
    let retryDelay = 1000;

    while (true) {
        try {
            const response = await generateText({
                runtime,
                context,
                modelClass,
            });

            const parsedResponse = parseJsonArrayFromText(response);
            if (parsedResponse) {
                return parsedResponse;
            }
        } catch (error) {
            elizaLogger.error("Error in generateTextArray:", error);
        }

        await new Promise((resolve) => setTimeout(resolve, retryDelay));
        retryDelay *= 2;
    }
}

/**
 * Send a message to the model for generateText.
 * @param opts - The options for the generateText request.
 * @param opts.context The context of the message to be completed.
 * @param opts.stop A list of strings to stop the generateText at.
 * @param opts.model The model to use for generateText.
 * @param opts.frequency_penalty The frequency penalty to apply to the generateText.
 * @param opts.presence_penalty The presence penalty to apply to the generateText.
 * @param opts.temperature The temperature to apply to the generateText.
 * @param opts.max_context_length The maximum length of the context to apply to the generateText.
 * @returns The completed message.
 */
export async function generateMessageResponse({
    runtime,
    context,
    modelClass,
}: {
    runtime: IAgentRuntime;
    context: string;
    modelClass: ModelClass;
}): Promise<Content> {
    const modelSettings = getModelSettings(runtime.modelProvider, modelClass);
    const max_context_length = modelSettings.maxInputTokens;

    context = await trimTokens(context, max_context_length, runtime);
    elizaLogger.debug("Context:", context);
    let retryLength = 1000; // exponential backoff
    while (true) {
        try {
            elizaLogger.log("Generating message response..");

            const response = await generateText({
                runtime,
                context,
                modelClass,
            });

            // try parsing the response as JSON, if null then try again
            const parsedContent = parseJSONObjectFromText(response) as Content;
            if (!parsedContent) {
                elizaLogger.debug("parsedContent is null, retrying");
                continue;
            }

            return parsedContent;
        } catch (error) {
            elizaLogger.error("ERROR:", error);
            // wait for 2 seconds
            retryLength *= 2;
            await new Promise((resolve) => setTimeout(resolve, retryLength));
            elizaLogger.debug("Retrying...");
        }
    }
}

export const generateImage = async (
    data: {
        prompt: string;
        width: number;
        height: number;
        count?: number;
        negativePrompt?: string;
        numIterations?: number;
        guidanceScale?: number;
        seed?: number;
        modelId?: string;
        jobId?: string;
        stylePreset?: string;
        hideWatermark?: boolean;
        safeMode?: boolean;
        cfgScale?: number;
    },
    runtime: IAgentRuntime
): Promise<{
    success: boolean;
    data?: string[];
    error?: any;
}> => {
    const modelSettings = getImageModelSettings(runtime.imageModelProvider);
    if (!modelSettings) {
        elizaLogger.warn("No model settings found for the image model provider.");
        return { success: false, error: "No model settings available" };
    }
    const model = modelSettings.name;
    elizaLogger.info("Generating image with options:", {
        imageModelProvider: model,
    });

    const apiKey =
        runtime.imageModelProvider === runtime.modelProvider
            ? runtime.token
            : (() => {
                  // First try to match the specific provider
                  switch (runtime.imageModelProvider) {
                      case ModelProviderName.HEURIST:
                          return runtime.getSetting("HEURIST_API_KEY");
                      case ModelProviderName.TOGETHER:
                          return runtime.getSetting("TOGETHER_API_KEY");
                      case ModelProviderName.FAL:
                          return runtime.getSetting("FAL_API_KEY");
                      case ModelProviderName.OPENAI:
                          return runtime.getSetting("OPENAI_API_KEY");
                      case ModelProviderName.VENICE:
                          return runtime.getSetting("VENICE_API_KEY");
                      case ModelProviderName.LIVEPEER:
                          return runtime.getSetting("LIVEPEER_GATEWAY_URL");
                      default:
                          // If no specific match, try the fallback chain
                          return (
                              runtime.getSetting("HEURIST_API_KEY") ??
                              runtime.getSetting("NINETEEN_AI_API_KEY") ??
                              runtime.getSetting("TOGETHER_API_KEY") ??
                              runtime.getSetting("FAL_API_KEY") ??
                              runtime.getSetting("OPENAI_API_KEY") ??
                              runtime.getSetting("VENICE_API_KEY") ??
                              runtime.getSetting("LIVEPEER_GATEWAY_URL")
                          );
                  }
              })();
    try {
        if (runtime.imageModelProvider === ModelProviderName.HEURIST) {
            const response = await fetch(
                "http://sequencer.heurist.xyz/submit_job",
                {
                    method: "POST",
                    headers: {
                        Authorization: `Bearer ${apiKey}`,
                        "Content-Type": "application/json",
                    },
                    body: JSON.stringify({
                        job_id: data.jobId || crypto.randomUUID(),
                        model_input: {
                            SD: {
                                prompt: data.prompt,
                                neg_prompt: data.negativePrompt,
                                num_iterations: data.numIterations || 20,
                                width: data.width || 512,
                                height: data.height || 512,
                                guidance_scale: data.guidanceScale || 3,
                                seed: data.seed || -1,
                            },
                        },
                        model_id: model,
                        deadline: 60,
                        priority: 1,
                    }),
                }
            );

            if (!response.ok) {
                throw new Error(
                    `Heurist image generation failed: ${response.statusText}`
                );
            }

            const imageURL = await response.json();
            return { success: true, data: [imageURL] };
        } else if (
            runtime.imageModelProvider === ModelProviderName.TOGETHER ||
            // for backwards compat
            runtime.imageModelProvider === ModelProviderName.LLAMACLOUD
        ) {
            const together = new Together({ apiKey: apiKey as string });
            const response = await together.images.create({
                model: model,
                prompt: data.prompt,
                width: data.width,
                height: data.height,
                steps: modelSettings?.steps ?? 4,
                n: data.count,
            });

            // Add type assertion to handle the response properly
            const togetherResponse =
                response as unknown as TogetherAIImageResponse;

            if (
                !togetherResponse.data ||
                !Array.isArray(togetherResponse.data)
            ) {
                throw new Error("Invalid response format from Together AI");
            }

            // Rest of the code remains the same...
            const base64s = await Promise.all(
                togetherResponse.data.map(async (image) => {
                    if (!image.url) {
                        elizaLogger.error("Missing URL in image data:", image);
                        throw new Error("Missing URL in Together AI response");
                    }

                    // Fetch the image from the URL
                    const imageResponse = await fetch(image.url);
                    if (!imageResponse.ok) {
                        throw new Error(
                            `Failed to fetch image: ${imageResponse.statusText}`
                        );
                    }

                    // Convert to blob and then to base64
                    const blob = await imageResponse.blob();
                    const arrayBuffer = await blob.arrayBuffer();
                    const base64 = Buffer.from(arrayBuffer).toString("base64");

                    // Return with proper MIME type
                    return `data:image/jpeg;base64,${base64}`;
                })
            );

            if (base64s.length === 0) {
                throw new Error("No images generated by Together AI");
            }

            elizaLogger.debug(`Generated ${base64s.length} images`);
            return { success: true, data: base64s };
        } else if (runtime.imageModelProvider === ModelProviderName.FAL) {
            fal.config({
                credentials: apiKey as string,
            });

            // Prepare the input parameters according to their schema
            const input = {
                prompt: data.prompt,
                image_size: "square" as const,
                num_inference_steps: modelSettings?.steps ?? 50,
                guidance_scale: data.guidanceScale || 3.5,
                num_images: data.count,
                enable_safety_checker:
                    runtime.getSetting("FAL_AI_ENABLE_SAFETY_CHECKER") ===
                    "true",
                safety_tolerance: Number(
                    runtime.getSetting("FAL_AI_SAFETY_TOLERANCE") || "2"
                ),
                output_format: "png" as const,
                seed: data.seed ?? 6252023,
                ...(runtime.getSetting("FAL_AI_LORA_PATH")
                    ? {
                          loras: [
                              {
                                  path: runtime.getSetting("FAL_AI_LORA_PATH"),
                                  scale: 1,
                              },
                          ],
                      }
                    : {}),
            };

            // Subscribe to the model
            const result = await fal.subscribe(model, {
                input,
                logs: true,
                onQueueUpdate: (update) => {
                    if (update.status === "IN_PROGRESS") {
                        elizaLogger.info(update.logs.map((log) => log.message));
                    }
                },
            });
            // Convert the returned image URLs to base64 to match existing functionality
            const base64Promises = result.data.images.map(async (image) => {
                const response = await fetch(image.url);
                const blob = await response.blob();
                const buffer = await blob.arrayBuffer();
                const base64 = Buffer.from(buffer).toString("base64");
                return `data:${image.content_type};base64,${base64}`;
            });

            const base64s = await Promise.all(base64Promises);
            return { success: true, data: base64s };
        } else if (runtime.imageModelProvider === ModelProviderName.VENICE) {
            const response = await fetch(
                "https://api.venice.ai/api/v1/image/generate",
                {
                    method: "POST",
                    headers: {
                        Authorization: `Bearer ${apiKey}`,
                        "Content-Type": "application/json",
                    },
                    body: JSON.stringify({
                        model: model,
                        prompt: data.prompt,
                        cfg_scale: data.guidanceScale,
                        negative_prompt: data.negativePrompt,
                        width: data.width,
                        height: data.height,
                        steps: data.numIterations,
                        safe_mode: data.safeMode,
                        seed: data.seed,
                        style_preset: data.stylePreset,
                        hide_watermark: data.hideWatermark,
                    }),
                }
            );

            const result = await response.json();

            if (!result.images || !Array.isArray(result.images)) {
                throw new Error("Invalid response format from Venice AI");
            }

            const base64s = result.images.map((base64String) => {
                if (!base64String) {
                    throw new Error(
                        "Empty base64 string in Venice AI response"
                    );
                }
                return `data:image/png;base64,${base64String}`;
            });

            return { success: true, data: base64s };
        } else if (
            runtime.imageModelProvider === ModelProviderName.NINETEEN_AI
        ) {
            const response = await fetch(
                "https://api.nineteen.ai/v1/text-to-image",
                {
                    method: "POST",
                    headers: {
                        Authorization: `Bearer ${apiKey}`,
                        "Content-Type": "application/json",
                    },
                    body: JSON.stringify({
                        model: model,
                        prompt: data.prompt,
                        negative_prompt: data.negativePrompt,
                        width: data.width,
                        height: data.height,
                        steps: data.numIterations,
                        cfg_scale: data.guidanceScale || 3,
                    }),
                }
            );

            const result = await response.json();

            if (!result.images || !Array.isArray(result.images)) {
                throw new Error("Invalid response format from Nineteen AI");
            }

            const base64s = result.images.map((base64String) => {
                if (!base64String) {
                    throw new Error(
                        "Empty base64 string in Nineteen AI response"
                    );
                }
                return `data:image/png;base64,${base64String}`;
            });

            return { success: true, data: base64s };
        } else if (runtime.imageModelProvider === ModelProviderName.LIVEPEER) {
            if (!apiKey) {
                throw new Error("Livepeer Gateway is not defined");
            }
            try {
                const baseUrl = new URL(apiKey);
                if (!baseUrl.protocol.startsWith("http")) {
                    throw new Error("Invalid Livepeer Gateway URL protocol");
                }

                const response = await fetch(
                    `${baseUrl.toString()}text-to-image`,
                    {
                        method: "POST",
                        headers: {
                            "Content-Type": "application/json",
                            Authorization: "Bearer eliza-app-img",
                        },
                        body: JSON.stringify({
                            model_id:
                                data.modelId || "ByteDance/SDXL-Lightning",
                            prompt: data.prompt,
                            width: data.width || 1024,
                            height: data.height || 1024,
                        }),
                    }
                );
                const result = await response.json();
                if (!result.images?.length) {
                    throw new Error("No images generated");
                }
                const base64Images = await Promise.all(
                    result.images.map(async (image) => {
                        console.log("imageUrl console log", image.url);
                        let imageUrl;
                        if (image.url.includes("http")) {
                            imageUrl = image.url;
                        } else {
                            imageUrl = `${apiKey}${image.url}`;
                        }
                        const imageResponse = await fetch(imageUrl);
                        if (!imageResponse.ok) {
                            throw new Error(
                                `Failed to fetch image: ${imageResponse.statusText}`
                            );
                        }
                        const blob = await imageResponse.blob();
                        const arrayBuffer = await blob.arrayBuffer();
                        const base64 =
                            Buffer.from(arrayBuffer).toString("base64");
                        return `data:image/jpeg;base64,${base64}`;
                    })
                );
                return {
                    success: true,
                    data: base64Images,
                };
            } catch (error) {
                console.error(error);
                return { success: false, error: error };
            }
        } else {
            let targetSize = `${data.width}x${data.height}`;
            if (
                targetSize !== "1024x1024" &&
                targetSize !== "1792x1024" &&
                targetSize !== "1024x1792"
            ) {
                targetSize = "1024x1024";
            }
            const openaiApiKey = runtime.getSetting("OPENAI_API_KEY") as string;
            if (!openaiApiKey) {
                throw new Error("OPENAI_API_KEY is not set");
            }
            const openai = new OpenAI({
                apiKey: openaiApiKey as string,
            });
            const response = await openai.images.generate({
                model,
                prompt: data.prompt,
                size: targetSize as "1024x1024" | "1792x1024" | "1024x1792",
                n: data.count,
                response_format: "b64_json",
            });
            const base64s = response.data.map(
                (image) => `data:image/png;base64,${image.b64_json}`
            );
            return { success: true, data: base64s };
        }
    } catch (error) {
        console.error(error);
        return { success: false, error: error };
    }
};

export const generateCaption = async (
    data: { imageUrl: string },
    runtime: IAgentRuntime
): Promise<{
    title: string;
    description: string;
}> => {
    const { imageUrl } = data;
    const imageDescriptionService =
        runtime.getService<IImageDescriptionService>(
            ServiceType.IMAGE_DESCRIPTION
        );

    if (!imageDescriptionService) {
        throw new Error("Image description service not found");
    }

    const resp = await imageDescriptionService.describeImage(imageUrl);
    return {
        title: resp.title.trim(),
        description: resp.description.trim(),
    };
};

<<<<<<< HEAD
export const generateWebSearch = async (
    query: string,
    runtime: IAgentRuntime
): Promise<SearchResponse> => {
    try {
        const apiKey = runtime.getSetting("TAVILY_API_KEY") as string;
        if (!apiKey) {
            throw new Error("TAVILY_API_KEY is not set");
        }
        const tvly = tavily({ apiKey });
        const response = await tvly.search(query, {
            includeAnswer: true,
            maxResults: 3, // 5 (default)
            topic: "general", // "general"(default) "news"
            searchDepth: "advanced", // "basic"(default) "advanced"
            includeImages: false, // false (default) true
            includeDomains: ["dexscreener.com", "coingecko.com"],
        });
        return response;
    } catch (error) {
        elizaLogger.error("Error:", error);
    }
};
=======
>>>>>>> e920ec96
/**
 * Configuration options for generating objects with a model.
 */
export interface GenerationOptions {
    runtime: IAgentRuntime;
    context: string;
    modelClass: ModelClass;
    schema?: ZodSchema;
    schemaName?: string;
    schemaDescription?: string;
    stop?: string[];
    mode?: "auto" | "json" | "tool";
    experimental_providerMetadata?: Record<string, unknown>;
    verifiableInference?: boolean;
    verifiableInferenceAdapter?: IVerifiableInferenceAdapter;
    verifiableInferenceOptions?: VerifiableInferenceOptions;
}

/**
 * Base settings for model generation.
 */
interface ModelSettings {
    prompt: string;
    temperature: number;
    maxTokens: number;
    frequencyPenalty: number;
    presencePenalty: number;
    stop?: string[];
    experimental_telemetry?: TelemetrySettings;
}

/**
 * Generates structured objects from a prompt using specified AI models and configuration options.
 *
 * @param {GenerationOptions} options - Configuration options for generating objects.
 * @returns {Promise<any[]>} - A promise that resolves to an array of generated objects.
 * @throws {Error} - Throws an error if the provider is unsupported or if generation fails.
 */
export const generateObject = async ({
    runtime,
    context,
    modelClass,
    schema,
    schemaName,
    schemaDescription,
    stop,
    mode = "json",
    verifiableInference = false,
    verifiableInferenceAdapter,
    verifiableInferenceOptions,
}: GenerationOptions): Promise<GenerateObjectResult<unknown>> => {
    if (!context) {
        const errorMessage = "generateObject context is empty";
        console.error(errorMessage);
        throw new Error(errorMessage);
    }

    const provider = runtime.modelProvider;
    const modelSettings = getModelSettings(runtime.modelProvider, modelClass);
    const model = modelSettings.name;
    const temperature = modelSettings.temperature;
    const frequency_penalty = modelSettings.frequency_penalty;
    const presence_penalty = modelSettings.presence_penalty;
    const max_context_length = modelSettings.maxInputTokens;
    const max_response_length = modelSettings.maxOutputTokens;
    const experimental_telemetry = modelSettings.experimental_telemetry;
    const apiKey = runtime.token;

    try {
        context = await trimTokens(context, max_context_length, runtime);

        const modelOptions: ModelSettings = {
            prompt: context,
            temperature,
            maxTokens: max_response_length,
            frequencyPenalty: frequency_penalty,
            presencePenalty: presence_penalty,
            stop: stop || modelSettings.stop,
            experimental_telemetry: experimental_telemetry,
        };

        const response = await handleProvider({
            provider,
            model,
            apiKey,
            schema,
            schemaName,
            schemaDescription,
            mode,
            modelOptions,
            runtime,
            context,
            modelClass,
            verifiableInference,
            verifiableInferenceAdapter,
            verifiableInferenceOptions,
        });

        return response;
    } catch (error) {
        console.error("Error in generateObject:", error);
        throw error;
    }
};

/**
 * Interface for provider-specific generation options.
 */
interface ProviderOptions {
    runtime: IAgentRuntime;
    provider: ModelProviderName;
    model: any;
    apiKey: string;
    schema?: ZodSchema;
    schemaName?: string;
    schemaDescription?: string;
    mode?: "auto" | "json" | "tool";
    experimental_providerMetadata?: Record<string, unknown>;
    modelOptions: ModelSettings;
    modelClass: ModelClass;
    context: string;
    verifiableInference?: boolean;
    verifiableInferenceAdapter?: IVerifiableInferenceAdapter;
    verifiableInferenceOptions?: VerifiableInferenceOptions;
}

/**
 * Handles AI generation based on the specified provider.
 *
 * @param {ProviderOptions} options - Configuration options specific to the provider.
 * @returns {Promise<any[]>} - A promise that resolves to an array of generated objects.
 */
export async function handleProvider(
    options: ProviderOptions
): Promise<GenerateObjectResult<unknown>> {
    const {
        provider,
        runtime,
        context,
        modelClass,
        //verifiableInference,
        //verifiableInferenceAdapter,
        //verifiableInferenceOptions,
    } = options;
    switch (provider) {
        case ModelProviderName.OPENAI:
        case ModelProviderName.ETERNALAI:
        case ModelProviderName.ALI_BAILIAN:
        case ModelProviderName.VOLENGINE:
        case ModelProviderName.LLAMACLOUD:
        case ModelProviderName.TOGETHER:
        case ModelProviderName.NANOGPT:
        case ModelProviderName.AKASH_CHAT_API:
        case ModelProviderName.LMSTUDIO:
            return await handleOpenAI(options);
        case ModelProviderName.ANTHROPIC:
        case ModelProviderName.CLAUDE_VERTEX:
            return await handleAnthropic(options);
        case ModelProviderName.GROK:
            return await handleGrok(options);
        case ModelProviderName.GROQ:
            return await handleGroq(options);
        case ModelProviderName.LLAMALOCAL:
            return await generateObjectDeprecated({
                runtime,
                context,
                modelClass,
            });
        case ModelProviderName.GOOGLE:
            return await handleGoogle(options);
        case ModelProviderName.MISTRAL:
            return await handleMistral(options);
        case ModelProviderName.REDPILL:
            return await handleRedPill(options);
        case ModelProviderName.OPENROUTER:
            return await handleOpenRouter(options);
        case ModelProviderName.OLLAMA:
            return await handleOllama(options);
        case ModelProviderName.DEEPSEEK:
            return await handleDeepSeek(options);
        case ModelProviderName.LIVEPEER:
            return await handleLivepeer(options);
        default: {
            const errorMessage = `Unsupported provider: ${provider}`;
            elizaLogger.error(errorMessage);
            throw new Error(errorMessage);
        }
    }
}
/**
 * Handles object generation for OpenAI.
 *
 * @param {ProviderOptions} options - Options specific to OpenAI.
 * @returns {Promise<GenerateObjectResult<unknown>>} - A promise that resolves to generated objects.
 */
async function handleOpenAI({
    model,
    apiKey,
    schema,
    schemaName,
    schemaDescription,
    mode = "json",
    modelOptions,
    provider,
    runtime,
}: ProviderOptions): Promise<GenerateObjectResult<unknown>> {
    const endpoint =
        runtime.character.modelEndpointOverride || getEndpoint(provider);
    const baseURL =
        getCloudflareGatewayBaseURL(runtime, "openai") || endpoint;
    const openai = createOpenAI({ apiKey, baseURL });
    return await aiGenerateObject({
        model: openai.languageModel(model),
        schema,
        schemaName,
        schemaDescription,
        mode,
        ...modelOptions,
    });
}

/**
 * Handles object generation for Anthropic models.
 *
 * @param {ProviderOptions} options - Options specific to Anthropic.
 * @returns {Promise<GenerateObjectResult<unknown>>} - A promise that resolves to generated objects.
 */
async function handleAnthropic({
    model,
    apiKey,
    schema,
    schemaName,
    schemaDescription,
    mode = "auto",
    modelOptions,
    runtime,
}: ProviderOptions): Promise<GenerateObjectResult<unknown>> {
    elizaLogger.debug("Handling Anthropic request with Cloudflare check");
    if (mode === "json") {
        elizaLogger.warn("Anthropic mode is set to json, changing to auto");
        mode = "auto";
    }
    const baseURL = getCloudflareGatewayBaseURL(runtime, "anthropic");
    elizaLogger.debug("Anthropic handleAnthropic baseURL:", { baseURL });

    const anthropic = createAnthropic({ apiKey, baseURL });
    return await aiGenerateObject({
        model: anthropic.languageModel(model),
        schema,
        schemaName,
        schemaDescription,
        mode,
        ...modelOptions,
    });
}

/**
 * Handles object generation for Grok models.
 *
 * @param {ProviderOptions} options - Options specific to Grok.
 * @returns {Promise<GenerateObjectResult<unknown>>} - A promise that resolves to generated objects.
 */
async function handleGrok({
    model,
    apiKey,
    schema,
    schemaName,
    schemaDescription,
    mode = "json",
    modelOptions,
}: ProviderOptions): Promise<GenerateObjectResult<unknown>> {
    const grok = createOpenAI({ apiKey, baseURL: models.grok.endpoint });
    return await aiGenerateObject({
        model: grok.languageModel(model, { parallelToolCalls: false }),
        schema,
        schemaName,
        schemaDescription,
        mode,
        ...modelOptions,
    });
}

/**
 * Handles object generation for Groq models.
 *
 * @param {ProviderOptions} options - Options specific to Groq.
 * @returns {Promise<GenerateObjectResult<unknown>>} - A promise that resolves to generated objects.
 */
async function handleGroq({
    model,
    apiKey,
    schema,
    schemaName,
    schemaDescription,
    mode = "json",
    modelOptions,
    runtime,
}: ProviderOptions): Promise<GenerateObjectResult<unknown>> {
    elizaLogger.debug("Handling Groq request with Cloudflare check");
    const baseURL = getCloudflareGatewayBaseURL(runtime, "groq");
    elizaLogger.debug("Groq handleGroq baseURL:", { baseURL });

    const groq = createGroq({ apiKey, baseURL });
    return await aiGenerateObject({
        model: groq.languageModel(model),
        schema,
        schemaName,
        schemaDescription,
        mode,
        ...modelOptions,
    });
}

/**
 * Handles object generation for Google models.
 *
 * @param {ProviderOptions} options - Options specific to Google.
 * @returns {Promise<GenerateObjectResult<unknown>>} - A promise that resolves to generated objects.
 */
async function handleGoogle({
    model,
    apiKey,
    schema,
    schemaName,
    schemaDescription,
    mode = "json",
    modelOptions,
}: ProviderOptions): Promise<GenerateObjectResult<unknown>> {
    const google = createGoogleGenerativeAI({apiKey});
    return await aiGenerateObject({
        model: google(model),
        schema,
        schemaName,
        schemaDescription,
        mode,
        ...modelOptions,
    });
}

/**
 * Handles object generation for Mistral models.
 *
 * @param {ProviderOptions} options - Options specific to Mistral.
 * @returns {Promise<GenerateObjectResult<unknown>>} - A promise that resolves to generated objects.
 */
async function handleMistral({
    model,
    schema,
    schemaName,
    schemaDescription,
    mode,
    modelOptions,
}: ProviderOptions): Promise<GenerateObjectResult<unknown>> {
    const mistral = createMistral();
    return await aiGenerateObject({
        model: mistral(model),
        schema,
        schemaName,
        schemaDescription,
        mode,
        ...modelOptions,
    });
}

/**
 * Handles object generation for Redpill models.
 *
 * @param {ProviderOptions} options - Options specific to Redpill.
 * @returns {Promise<GenerateObjectResult<unknown>>} - A promise that resolves to generated objects.
 */
async function handleRedPill({
    model,
    apiKey,
    schema,
    schemaName,
    schemaDescription,
    mode = "json",
    modelOptions,
}: ProviderOptions): Promise<GenerateObjectResult<unknown>> {
    const redPill = createOpenAI({ apiKey, baseURL: models.redpill.endpoint });
    return await aiGenerateObject({
        model: redPill.languageModel(model),
        schema,
        schemaName,
        schemaDescription,
        mode,
        ...modelOptions,
    });
}

/**
 * Handles object generation for OpenRouter models.
 *
 * @param {ProviderOptions} options - Options specific to OpenRouter.
 * @returns {Promise<GenerateObjectResult<unknown>>} - A promise that resolves to generated objects.
 */
async function handleOpenRouter({
    model,
    apiKey,
    schema,
    schemaName,
    schemaDescription,
    mode = "json",
    modelOptions,
}: ProviderOptions): Promise<GenerateObjectResult<unknown>> {
    const openRouter = createOpenAI({
        apiKey,
        baseURL: models.openrouter.endpoint,
    });
    return await aiGenerateObject({
        model: openRouter.languageModel(model),
        schema,
        schemaName,
        schemaDescription,
        mode,
        ...modelOptions,
    });
}

/**
 * Handles object generation for Ollama models.
 *
 * @param {ProviderOptions} options - Options specific to Ollama.
 * @returns {Promise<GenerateObjectResult<unknown>>} - A promise that resolves to generated objects.
 */
async function handleOllama({
    model,
    schema,
    schemaName,
    schemaDescription,
    mode = "json",
    modelOptions,
    provider,
}: ProviderOptions): Promise<GenerateObjectResult<unknown>> {
    const ollamaProvider = createOllama({
        baseURL: getEndpoint(provider) + "/api",
    });
    const ollama = ollamaProvider(model);
    return await aiGenerateObject({
        model: ollama,
        schema,
        schemaName,
        schemaDescription,
        mode,
        ...modelOptions,
    });
}

/**
 * Handles object generation for DeepSeek models.
 *
 * @param {ProviderOptions} options - Options specific to DeepSeek.
 * @returns {Promise<GenerateObjectResult<unknown>>} - A promise that resolves to generated objects.
 */
async function handleDeepSeek({
    model,
    apiKey,
    schema,
    schemaName,
    schemaDescription,
    mode,
    modelOptions,
}: ProviderOptions): Promise<GenerateObjectResult<unknown>> {
    const openai = createOpenAI({ apiKey, baseURL: models.deepseek.endpoint });
    return await aiGenerateObject({
        model: openai.languageModel(model),
        schema,
        schemaName,
        schemaDescription,
        mode,
        ...modelOptions,
    });
}

/**
 * Handles object generation for Amazon Bedrock models.
 *
 * @param {ProviderOptions} options - Options specific to Amazon Bedrock.
 * @returns {Promise<GenerateObjectResult<unknown>>} - A promise that resolves to generated objects.
 */
async function handleBedrock({
    model,
    schema,
    schemaName,
    schemaDescription,
    mode,
    modelOptions,
    provider,
}: ProviderOptions): Promise<GenerateObjectResult<unknown>> {
    return await aiGenerateObject({
        model: bedrock(model),
        schema,
        schemaName,
        schemaDescription,
        mode,
        ...modelOptions,
    });
}

async function handleLivepeer({
    model,
    apiKey,
    schema,
    schemaName,
    schemaDescription,
    mode,
    modelOptions,
}: ProviderOptions): Promise<GenerateObjectResult<unknown>> {
    console.log("Livepeer provider api key:", apiKey);
    if (!apiKey) {
        throw new Error(
            "Livepeer provider requires LIVEPEER_GATEWAY_URL to be configured"
        );
    }

    const livepeerClient = createOpenAI({
        apiKey,
        baseURL: apiKey, // Use the apiKey as the baseURL since it contains the gateway URL
    });

    return await aiGenerateObject({
        model: livepeerClient.languageModel(model),
        schema,
        schemaName,
        schemaDescription,
        mode,
        ...modelOptions,
    });
}

// Add type definition for Together AI response
interface TogetherAIImageResponse {
    data: Array<{
        url: string;
        content_type?: string;
        image_type?: string;
    }>;
}

export async function generateTweetActions({
    runtime,
    context,
    modelClass,
}: {
    runtime: IAgentRuntime;
    context: string;
    modelClass: ModelClass;
}): Promise<ActionResponse | null> {
    let retryDelay = 1000;
    while (true) {
        try {
            const response = await generateText({
                runtime,
                context,
                modelClass,
            });
            elizaLogger.debug(
                "Received response from generateText for tweet actions:",
                response
            );
            const { actions } = parseActionResponseFromText(response.trim());
            if (actions) {
                elizaLogger.debug("Parsed tweet actions:", actions);
                return actions;
            } else {
                elizaLogger.debug("generateTweetActions no valid response");
            }
        } catch (error) {
            elizaLogger.error("Error in generateTweetActions:", error);
            if (
                error instanceof TypeError &&
                error.message.includes("queueTextCompletion")
            ) {
                elizaLogger.error(
                    "TypeError: Cannot read properties of null (reading 'queueTextCompletion')"
                );
            }
        }
        elizaLogger.log(`Retrying in ${retryDelay}ms...`);
        await new Promise((resolve) => setTimeout(resolve, retryDelay));
        retryDelay *= 2;
    }
}<|MERGE_RESOLUTION|>--- conflicted
+++ resolved
@@ -369,12 +369,6 @@
 
     elizaLogger.log("Generating text...");
 
-<<<<<<< HEAD
-    // elizaLogger.info("Generating text with options:", {
-    //     modelProvider: runtime.modelProvider,
-    //     model: modelClass,
-    // });
-=======
     elizaLogger.info("Generating text with options:", {
         modelProvider: runtime.modelProvider,
         model: modelClass,
@@ -408,7 +402,6 @@
             throw error;
         }
     }
->>>>>>> e920ec96
 
     const provider = runtime.modelProvider;
     elizaLogger.debug("Provider settings:", {
@@ -1669,33 +1662,33 @@
         runtime.imageModelProvider === runtime.modelProvider
             ? runtime.token
             : (() => {
-                  // First try to match the specific provider
-                  switch (runtime.imageModelProvider) {
-                      case ModelProviderName.HEURIST:
-                          return runtime.getSetting("HEURIST_API_KEY");
-                      case ModelProviderName.TOGETHER:
-                          return runtime.getSetting("TOGETHER_API_KEY");
-                      case ModelProviderName.FAL:
-                          return runtime.getSetting("FAL_API_KEY");
-                      case ModelProviderName.OPENAI:
-                          return runtime.getSetting("OPENAI_API_KEY");
-                      case ModelProviderName.VENICE:
-                          return runtime.getSetting("VENICE_API_KEY");
-                      case ModelProviderName.LIVEPEER:
-                          return runtime.getSetting("LIVEPEER_GATEWAY_URL");
-                      default:
-                          // If no specific match, try the fallback chain
-                          return (
-                              runtime.getSetting("HEURIST_API_KEY") ??
-                              runtime.getSetting("NINETEEN_AI_API_KEY") ??
-                              runtime.getSetting("TOGETHER_API_KEY") ??
-                              runtime.getSetting("FAL_API_KEY") ??
-                              runtime.getSetting("OPENAI_API_KEY") ??
-                              runtime.getSetting("VENICE_API_KEY") ??
-                              runtime.getSetting("LIVEPEER_GATEWAY_URL")
-                          );
-                  }
-              })();
+                // First try to match the specific provider
+                switch (runtime.imageModelProvider) {
+                    case ModelProviderName.HEURIST:
+                        return runtime.getSetting("HEURIST_API_KEY");
+                    case ModelProviderName.TOGETHER:
+                        return runtime.getSetting("TOGETHER_API_KEY");
+                    case ModelProviderName.FAL:
+                        return runtime.getSetting("FAL_API_KEY");
+                    case ModelProviderName.OPENAI:
+                        return runtime.getSetting("OPENAI_API_KEY");
+                    case ModelProviderName.VENICE:
+                        return runtime.getSetting("VENICE_API_KEY");
+                    case ModelProviderName.LIVEPEER:
+                        return runtime.getSetting("LIVEPEER_GATEWAY_URL");
+                    default:
+                        // If no specific match, try the fallback chain
+                        return (
+                            runtime.getSetting("HEURIST_API_KEY") ??
+                            runtime.getSetting("NINETEEN_AI_API_KEY") ??
+                            runtime.getSetting("TOGETHER_API_KEY") ??
+                            runtime.getSetting("FAL_API_KEY") ??
+                            runtime.getSetting("OPENAI_API_KEY") ??
+                            runtime.getSetting("VENICE_API_KEY") ??
+                            runtime.getSetting("LIVEPEER_GATEWAY_URL")
+                        );
+                }
+            })();
     try {
         if (runtime.imageModelProvider === ModelProviderName.HEURIST) {
             const response = await fetch(
@@ -1814,13 +1807,13 @@
                 seed: data.seed ?? 6252023,
                 ...(runtime.getSetting("FAL_AI_LORA_PATH")
                     ? {
-                          loras: [
-                              {
-                                  path: runtime.getSetting("FAL_AI_LORA_PATH"),
-                                  scale: 1,
-                              },
-                          ],
-                      }
+                        loras: [
+                            {
+                                path: runtime.getSetting("FAL_AI_LORA_PATH"),
+                                scale: 1,
+                            },
+                        ],
+                    }
                     : {}),
             };
 
@@ -2044,32 +2037,6 @@
     };
 };
 
-<<<<<<< HEAD
-export const generateWebSearch = async (
-    query: string,
-    runtime: IAgentRuntime
-): Promise<SearchResponse> => {
-    try {
-        const apiKey = runtime.getSetting("TAVILY_API_KEY") as string;
-        if (!apiKey) {
-            throw new Error("TAVILY_API_KEY is not set");
-        }
-        const tvly = tavily({ apiKey });
-        const response = await tvly.search(query, {
-            includeAnswer: true,
-            maxResults: 3, // 5 (default)
-            topic: "general", // "general"(default) "news"
-            searchDepth: "advanced", // "basic"(default) "advanced"
-            includeImages: false, // false (default) true
-            includeDomains: ["dexscreener.com", "coingecko.com"],
-        });
-        return response;
-    } catch (error) {
-        elizaLogger.error("Error:", error);
-    }
-};
-=======
->>>>>>> e920ec96
 /**
  * Configuration options for generating objects with a model.
  */
@@ -2398,7 +2365,7 @@
     mode = "json",
     modelOptions,
 }: ProviderOptions): Promise<GenerateObjectResult<unknown>> {
-    const google = createGoogleGenerativeAI({apiKey});
+    const google = createGoogleGenerativeAI({ apiKey });
     return await aiGenerateObject({
         model: google(model),
         schema,
