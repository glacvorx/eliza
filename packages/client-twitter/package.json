--- conflicted
+++ resolved
@@ -20,12 +20,8 @@
     ],
     "dependencies": {
         "@elizaos/core": "workspace:*",
-<<<<<<< HEAD
+        "@elizaos/plugin-d.a.t.a": "workspace:*",
         "@virtuals-protocol/game": "^0.1.10",
-=======
-        "@elizaos/plugin-d.a.t.a": "workspace:*",
-        "@virtuals-protocol/game": "^0.1.9",
->>>>>>> e8a4bc7a
         "agent-twitter-client": "0.0.18",
         "discord.js": "14.16.3",
         "glob": "11.0.0"
