import { SearchMode, type Tweet } from "agent-twitter-client";
import {
    composeContext,
    generateMessageResponse,
    generateShouldRespond,
    messageCompletionFooter,
    shouldRespondFooter,
    type Content,
    type HandlerCallback,
    type IAgentRuntime,
    type Memory,
    ModelClass,
    type State,
    stringToUuid,
    elizaLogger,
    getEmbeddingZeroVector,
    type IImageDescriptionService,
    ServiceType
} from "@elizaos/core";
import type { ClientBase } from "./base";
import { buildConversationThread, sendTweet, wait } from "./utils.ts";
import { processCARVData } from "./carvDATA.ts";

/**
 * Template used to generate the actual response content for both replies and mentions.
 * This template is used AFTER twitterShouldRespondTemplate decides to respond.
 * The same template handles both replies and mentions - the difference comes from
 * the conversation context passed in:
 * - For replies: formattedConversation will contain the full conversation thread
 * - For mentions: formattedConversation might only contain the mention tweet
 */
export const twitterMessageHandlerTemplate =
    `
# Areas of Expertise
{{knowledge}}

# About {{agentName}} (@{{twitterUserName}}):
{{bio}}
{{lore}}
{{topics}}

{{providers}}

# Style:
{{postDirections}}

# Message Examples:
{{characterMessageExamples}}

Recent interactions between {{agentName}} and other users:
{{recentPostInteractions}}

{{recentPosts}}

# TASK: Generate a post/reply in a short and concise manner in the voice, style and perspective of {{agentName}} (@{{twitterUserName}}) while using the thread of tweets as additional context:

Current Post:
{{currentPost}}
Here is the descriptions of images in the Current post.
{{imageDescriptions}}

Thread of Tweets You Are Replying To:
{{formattedConversation}}

<<<<<<< HEAD
# INSTRUCTIONS: Generate a post in the voice, style and perspective of {{agentName}} (@{{twitterUserName}}). 

IMPORTANT FORMATTING RULES:
1. DO NOT mention the same user (@username) more than once in your reply.
2. If multiple mentions are needed, only include each unique @username once in your reply.
3. You MUST include an action if the current post text includes a prompt that is similar to one of the available actions mentioned here:
=======
# On-Chain Data Insights:
{{CARVInsights}}

# INSTRUCTIONS: Generate a post in the voice, style and perspective of {{agentName}} (@{{twitterUserName}}). You MUST include an action if the current post text includes a prompt that is similar to one of the available actions mentioned here:
>>>>>>> e8a4bc7a
{{actionNames}}
{{actions}}

If the on-chain data insights above don't contain error messages like "Could not generate analysis" or "Error analyzing", incorporate these blockchain insights into your response - they've been deemed relevant to this conversation. Integrate the insights naturally while maintaining {{agentName}}'s voice and conversational tone.

Here is the current post text again. Remember to include an action if the current post text includes a prompt that asks for one of the available actions mentioned above (does not need to be exact)
{{currentPost}}
Here is the descriptions of images in the Current post.
{{imageDescriptions}}
` + messageCompletionFooter;

/**
 * Template used to decide WHETHER to respond to any Twitter interaction (both replies and mentions).
 * This is called BEFORE twitterMessageHandlerTemplate and returns either:
 * - RESPOND: Generate a response using twitterMessageHandlerTemplate
 * - IGNORE: Skip this interaction
 * - STOP: Stop participating in this conversation
 * 
 * The same template is used for both replies and mentions, with the decision based on:
 * - Priority users (always respond)
 * - Message relevance
 * - Conversation context
 * - Direct addressing
 * @param targetUsersStr Comma-separated list of priority Twitter usernames to always respond to
 */
export const twitterShouldRespondTemplate = (targetUsersStr: string) =>
    `# INSTRUCTIONS: Determine if {{agentName}} (@{{twitterUserName}}) should respond to the message and participate in the conversation. Do not comment. Just respond with "true" or "false".

Response options are RESPOND, IGNORE and STOP.

PRIORITY RULE: ALWAYS RESPOND to these users regardless of topic or message content: ${targetUsersStr}. Topic relevance should be ignored for these users.

For other users:
- {{agentName}} should RESPOND to messages directed at them
- {{agentName}} should RESPOND to conversations relevant to their background
- {{agentName}} should IGNORE irrelevant messages
- {{agentName}} should IGNORE very short messages unless directly addressed
- {{agentName}} should STOP if asked to stop
- {{agentName}} should STOP if conversation is concluded
- {{agentName}} is in a room with other users and wants to be conversational, but not annoying.

BLOCKCHAIN/ONCHAIN DATA CONSIDERATIONS:
- {{agentName}} should RESPOND to questions about onchain data or blockchain analytics
- {{agentName}} should RESPOND when the tweet mentions specific blockchain addresses, transactions, or tokens
- {{agentName}} should RESPOND to questions about on-chain activity, wallet balances, or transaction history
- {{agentName}} should RESPOND to discussions about blockchain trends where on-chain data analysis would be valuable
- {{agentName}} should RESPOND when a tweet references a specific Twitter user whose on-chain activities could be relevant
- {{agentName}} should RESPOND to mentions of Ethereum, Bitcoin, Solana, or other blockchain data that could be queried
- {{agentName}} may still IGNORE general crypto discussions without specific on-chain data needs
- {{agentName}} may still IGNORE non-technical topics where blockchain data adds little value

IMPORTANT:
- {{agentName}} (aka @{{twitterUserName}}) is particularly sensitive about being annoying, so if there is any doubt, it is better to IGNORE than to RESPOND.
- For users not in the priority list, {{agentName}} (@{{twitterUserName}}) should err on the side of IGNORE rather than RESPOND if in doubt.

Recent Posts:
{{recentPosts}}

Current Post:
{{currentPost}}

Thread of Tweets You Are Replying To:
{{formattedConversation}}

# INSTRUCTIONS: Respond with [RESPOND] if {{agentName}} should respond, or [IGNORE] if {{agentName}} should not respond to the last message and [STOP] if {{agentName}} should stop participating in the conversation.
` + shouldRespondFooter;

export class TwitterInteractionClient {
    client: ClientBase;
    runtime: IAgentRuntime;
    private isDryRun: boolean;
    constructor(client: ClientBase, runtime: IAgentRuntime) {
        this.client = client;
        this.runtime = runtime;
        this.isDryRun = this.client.twitterConfig.TWITTER_DRY_RUN;
    }

    async start() {
        const handleTwitterInteractionsLoop = () => {
            this.handleTwitterInteractions();
            setTimeout(
                handleTwitterInteractionsLoop,
                // Defaults to 2 minutes
                this.client.twitterConfig.TWITTER_POLL_INTERVAL * 1000
            );
        };
        handleTwitterInteractionsLoop();
    }

    async handleTwitterInteractions() {
        elizaLogger.log("Checking Twitter interactions");

        const twitterUsername = this.client.profile.username;
        try {
            // Check for mentions
            const mentionCandidates = (
                await this.client.fetchSearchTweets(
                    `@${twitterUsername}`,
                    20,
                    SearchMode.Latest
                )
            ).tweets;

            elizaLogger.log(
                "Completed checking mentioned tweets:",
                mentionCandidates.length
            );
            let uniqueTweetCandidates = [...mentionCandidates];
            // Only process target users if configured
            if (this.client.twitterConfig.TWITTER_TARGET_USERS.length) {
                const TARGET_USERS =
                    this.client.twitterConfig.TWITTER_TARGET_USERS;

                elizaLogger.log("Processing target users:", TARGET_USERS);

                if (TARGET_USERS.length > 0) {
                    // Create a map to store tweets by user
                    const tweetsByUser = new Map<string, Tweet[]>();

                    // Fetch tweets from all target users
                    for (const username of TARGET_USERS) {
                        try {
                            const userTweets = (
                                await this.client.twitterClient.fetchSearchTweets(
                                    `from:${username}`,
                                    3,
                                    SearchMode.Latest
                                )
                            ).tweets;

                            // Filter for unprocessed, non-reply, recent tweets
                            const validTweets = userTweets.filter((tweet) => {
                                const isUnprocessed =
                                    !this.client.lastCheckedTweetId ||
                                    Number.parseInt(tweet.id) >
                                        this.client.lastCheckedTweetId;
                                const isRecent =
                                    Date.now() - tweet.timestamp * 1000 <
                                    2 * 60 * 60 * 1000;

                                elizaLogger.log(`Tweet ${tweet.id} checks:`, {
                                    isUnprocessed,
                                    isRecent,
                                    isReply: tweet.isReply,
                                    isRetweet: tweet.isRetweet,
                                });

                                return (
                                    isUnprocessed &&
                                    !tweet.isReply &&
                                    !tweet.isRetweet &&
                                    isRecent
                                );
                            });

                            if (validTweets.length > 0) {
                                tweetsByUser.set(username, validTweets);
                                elizaLogger.log(
                                    `Found ${validTweets.length} valid tweets from ${username}`
                                );
                            }
                        } catch (error) {
                            elizaLogger.error(
                                `Error fetching tweets for ${username}:`,
                                error
                            );
                            continue;
                        }
                    }

                    // Select one tweet from each user that has tweets
                    const selectedTweets: Tweet[] = [];
                    for (const [username, tweets] of tweetsByUser) {
                        if (tweets.length > 0) {
                            // Randomly select one tweet from this user
                            const randomTweet =
                                tweets[
                                    Math.floor(Math.random() * tweets.length)
                                ];
                            selectedTweets.push(randomTweet);
                            elizaLogger.log(
                                `Selected tweet from ${username}: ${randomTweet.text?.substring(0, 100)}`
                            );
                        }
                    }

                    // Add selected tweets to candidates
                    uniqueTweetCandidates = [
                        ...mentionCandidates,
                        ...selectedTweets,
                    ];
                }
            } else {
                elizaLogger.log(
                    "No target users configured, processing only mentions"
                );
            }

            // Sort tweet candidates by ID in ascending order
            uniqueTweetCandidates
                .sort((a, b) => a.id.localeCompare(b.id))
                .filter((tweet) => tweet.userId !== this.client.profile.id);

            // for each tweet candidate, handle the tweet
            for (const tweet of uniqueTweetCandidates) {
                if (
                    !this.client.lastCheckedTweetId ||
                    BigInt(tweet.id) > this.client.lastCheckedTweetId
                ) {
                    // Generate the tweetId UUID the same way it's done in handleTweet
                    const tweetId = stringToUuid(
                        tweet.id + "-" + this.runtime.agentId
                    );

                    // Check if we've already processed this tweet
                    const existingResponse =
                        await this.runtime.messageManager.getMemoryById(
                            tweetId
                        );

                    if (existingResponse) {
                        elizaLogger.log(
                            `Already responded to tweet ${tweet.id}, skipping`
                        );
                        continue;
                    }
                    elizaLogger.log("New Tweet found", tweet.permanentUrl);

                    const roomId = stringToUuid(
                        tweet.conversationId + "-" + this.runtime.agentId
                    );

                    const userIdUUID =
                        tweet.userId === this.client.profile.id
                            ? this.runtime.agentId
                            : stringToUuid(tweet.userId!);

                    await this.runtime.ensureConnection(
                        userIdUUID,
                        roomId,
                        tweet.username,
                        tweet.name,
                        "twitter"
                    );

                    const thread = await buildConversationThread(
                        tweet,
                        this.client
                    );

                    const message = {
                        content: { 
                            text: tweet.text,
                            imageUrls: tweet.photos?.map(photo => photo.url) || []
                        },
                        agentId: this.runtime.agentId,
                        userId: userIdUUID,
                        roomId,
                    };

                    await this.handleTweet({
                        tweet,
                        message,
                        thread,
                    });

                    // Update the last checked tweet ID after processing each tweet
                    this.client.lastCheckedTweetId = BigInt(tweet.id);
                }
            }

            // Save the latest checked tweet ID to the file
            await this.client.cacheLatestCheckedTweetId();

            elizaLogger.log("Finished checking Twitter interactions");
        } catch (error) {
            elizaLogger.error("Error handling Twitter interactions:", error);
        }
    }

    private async handleTweet({
        tweet,
        message,
        thread,
    }: {
        tweet: Tweet;
        message: Memory;
        thread: Tweet[];
    }) {
        // Only skip if tweet is from self AND not from a target user
        if (tweet.userId === this.client.profile.id &&
            !this.client.twitterConfig.TWITTER_TARGET_USERS.includes(tweet.username)) {
            return;
        }

        if (!message.content.text) {
            elizaLogger.log("Skipping Tweet with no text", tweet.id);
            return { text: "", action: "IGNORE" };
        }

        elizaLogger.log("Processing Tweet: ", tweet.id);
        const formatTweet = (tweet: Tweet) => {
            return `  ID: ${tweet.id}
  From: ${tweet.name} (@${tweet.username})
  Text: ${tweet.text}`;
        };
        const currentPost = formatTweet(tweet);

        const formattedConversation = thread
            .map(
                (tweet) => `@${tweet.username} (${new Date(
                    tweet.timestamp * 1000
                ).toLocaleString("en-US", {
                    hour: "2-digit",
                    minute: "2-digit",
                    month: "short",
                    day: "numeric",
                })}):
        ${tweet.text}`
            )
            .join("\n\n");

        const imageDescriptionsArray = [];
        try{
            for (const photo of tweet.photos) {
                const description = await this.runtime
                    .getService<IImageDescriptionService>(
                        ServiceType.IMAGE_DESCRIPTION
                    )
                    .describeImage(photo.url);
                imageDescriptionsArray.push(description);
            }
        } catch (error) {
    // Handle the error
    elizaLogger.error("Error Occured during describing image: ", error);
}

        // Format image descriptions
        const formattedImageDescriptions = imageDescriptionsArray.length > 0
            ? `\nImages in Tweet:\n${imageDescriptionsArray.map((desc, i) =>
                `Image ${i + 1}: ${desc.title ? `Title: ${desc.title}\n` : ''}Description: ${desc.description || 'No description'}`).join("\n\n")}`
            : "";

        // Extract quoted content if available
        const quotedContent = tweet.quotedStatus ? tweet.quotedStatus.text || "" : "";

        let state = await this.runtime.composeState(message, {
            twitterClient: this.client.twitterClient,
            twitterUserName: this.client.twitterConfig.TWITTER_USERNAME,
            currentPost,
            formattedConversation,
            imageDescriptions: formattedImageDescriptions,
            quotedContent,
        });

        // check if the tweet exists, save if it doesn't
        const tweetId = stringToUuid(tweet.id + "-" + this.runtime.agentId);
        const tweetExists =
            await this.runtime.messageManager.getMemoryById(tweetId);

        if (!tweetExists) {
            elizaLogger.log("tweet does not exist, saving");
            const userIdUUID = stringToUuid(tweet.userId as string);
            const roomId = stringToUuid(tweet.conversationId);

            const message = {
                id: tweetId,
                agentId: this.runtime.agentId,
                content: {
                    text: tweet.text,
                    url: tweet.permanentUrl,
                    imageUrls: tweet.photos?.map(photo => photo.url) || [],
                    inReplyTo: tweet.inReplyToStatusId
                        ? stringToUuid(
                              tweet.inReplyToStatusId +
                                  "-" +
                                  this.runtime.agentId
                          )
                        : undefined,
                },
                userId: userIdUUID,
                roomId,
                createdAt: tweet.timestamp * 1000,
            };
            this.client.saveRequestMessage(message, state);
        }

        // get usernames into str
        const validTargetUsersStr =
            this.client.twitterConfig.TWITTER_TARGET_USERS.join(",");

        const shouldRespondContext = composeContext({
            state,
            template:
                this.runtime.character.templates
                    ?.twitterShouldRespondTemplate ||
                this.runtime.character?.templates?.shouldRespondTemplate ||
                twitterShouldRespondTemplate(validTargetUsersStr),
        });

        const shouldRespond = await generateShouldRespond({
            runtime: this.runtime,
            context: shouldRespondContext,
            modelClass: ModelClass.MEDIUM,
        });

        // Promise<"RESPOND" | "IGNORE" | "STOP" | null> {
        if (shouldRespond !== "RESPOND") {
            elizaLogger.log("Not responding to message");
            return { text: "Response Decision:", action: shouldRespond };
        }

        let CARVInsights = "";
        try {
            elizaLogger.log("[CARV] Processing on-chain data for tweet since agent will respond");

            CARVInsights = await processCARVData(
                this.runtime,
                this.client.twitterConfig.TWITTER_USERNAME,
                tweet,
                formattedConversation,
                imageDescriptionsArray.map(desc => desc.description || "No description"),
                quotedContent
            );

            if (CARVInsights) {
                elizaLogger.log("[CARV] Added on-chain insights to response context");
            }
        } catch (error) {
            elizaLogger.error("[CARV] Error fetching on-chain data:", error);
            CARVInsights = "";
        }

        const context = composeContext({
            state: {
                ...state,
                // Add CARV insights to the context
                CARVInsights: CARVInsights,
                // Convert actionNames array to string
                actionNames: Array.isArray(state.actionNames)
                    ? state.actionNames.join(', ')
                    : state.actionNames || '',
                actions: Array.isArray(state.actions)
                    ? state.actions.join('\n')
                    : state.actions || '',
                // Ensure character examples are included
                characterPostExamples: this.runtime.character.messageExamples
                    ? this.runtime.character.messageExamples
                        .map(example =>
                            example.map(msg =>
                                `${msg.user}: ${msg.content.text}${msg.content.action ? ` [Action: ${msg.content.action}]` : ''}`
                            ).join('\n')
                        ).join('\n\n')
                    : '',
            },
            template:
                this.runtime.character.templates
                    ?.twitterMessageHandlerTemplate ||
                this.runtime.character?.templates?.messageHandlerTemplate ||
                twitterMessageHandlerTemplate,
        });

        const response = await generateMessageResponse({
            runtime: this.runtime,
            context,
            modelClass: ModelClass.LARGE,
        });

        const removeQuotes = (str: string) =>
            str.replace(/^['"](.*)['"]$/, "$1");

        const stringId = stringToUuid(tweet.id + "-" + this.runtime.agentId);

        response.inReplyTo = stringId;

        response.text = removeQuotes(response.text);

        if (response.text) {
            if (this.isDryRun) {
                elizaLogger.info(
                    `Dry run: Selected Post: ${tweet.id} - ${tweet.username}: ${tweet.text}\nAgent's Output:\n${response.text}`
                );
            } else {
                try {
                    const callback: HandlerCallback = async (
                        response: Content,
                        tweetId?: string
                    ) => {
                        const memories = await sendTweet(
                            this.client,
                            response,
                            message.roomId,
                            this.client.twitterConfig.TWITTER_USERNAME,
                            tweetId || tweet.id
                        );
                        return memories;
                    };

                    const action = this.runtime.actions.find((a) => a.name === response.action);
                    const shouldSuppressInitialMessage = action?.suppressInitialMessage;

                    let responseMessages = [];

                    if (!shouldSuppressInitialMessage) {
                        responseMessages = await callback(response);
                    } else {
                        responseMessages = [{
                            id: stringToUuid(tweet.id + "-" + this.runtime.agentId),
                            userId: this.runtime.agentId,
                            agentId: this.runtime.agentId,
                            content: response,
                            roomId: message.roomId,
                            embedding: getEmbeddingZeroVector(),
                            createdAt: Date.now(),
                        }];
                    }

                    state = (await this.runtime.updateRecentMessageState(
                        state
                    )) as State;

                    for (const responseMessage of responseMessages) {
                        if (
                            responseMessage ===
                            responseMessages[responseMessages.length - 1]
                        ) {
                            responseMessage.content.action = response.action;
                        } else {
                            responseMessage.content.action = "CONTINUE";
                        }
                        await this.runtime.messageManager.createMemory(
                            responseMessage
                        );
                    }

                    const responseTweetId =
                    responseMessages[responseMessages.length - 1]?.content
                        ?.tweetId;

                    await this.runtime.processActions(
                        message,
                        responseMessages,
                        state,
                        (response: Content) => {
                            return callback(response, responseTweetId);
                        }
                    );

                    const responseInfo = `Context:\n\n${context}\n\nSelected Post: ${tweet.id} - ${tweet.username}: ${tweet.text}\nAgent's Output:\n${response.text}`;

                    await this.runtime.cacheManager.set(
                        `twitter/tweet_generation_${tweet.id}.txt`,
                        responseInfo
                    );

                    await wait();
                } catch (error) {
                    elizaLogger.error(`Error sending response tweet: ${error}`);
                }
            }
        }
    }

    async buildConversationThread(
        tweet: Tweet,
        maxReplies = 10
    ): Promise<Tweet[]> {
        const thread: Tweet[] = [];
        const visited: Set<string> = new Set();

        async function processThread(currentTweet: Tweet, depth = 0) {
            elizaLogger.log("Processing tweet:", {
                id: currentTweet.id,
                inReplyToStatusId: currentTweet.inReplyToStatusId,
                depth: depth,
            });

            if (!currentTweet) {
                elizaLogger.log("No current tweet found for thread building");
                return;
            }

            if (depth >= maxReplies) {
                elizaLogger.log("Reached maximum reply depth", depth);
                return;
            }

            // Handle memory storage
            const memory = await this.runtime.messageManager.getMemoryById(
                stringToUuid(currentTweet.id + "-" + this.runtime.agentId)
            );
            if (!memory) {
                const roomId = stringToUuid(
                    currentTweet.conversationId + "-" + this.runtime.agentId
                );
                const userId = stringToUuid(currentTweet.userId);

                await this.runtime.ensureConnection(
                    userId,
                    roomId,
                    currentTweet.username,
                    currentTweet.name,
                    "twitter"
                );

                this.runtime.messageManager.createMemory({
                    id: stringToUuid(
                        currentTweet.id + "-" + this.runtime.agentId
                    ),
                    agentId: this.runtime.agentId,
                    content: {
                        text: currentTweet.text,
                        source: "twitter",
                        url: currentTweet.permanentUrl,
                        imageUrls: currentTweet.photos?.map(photo => photo.url) || [],
                        inReplyTo: currentTweet.inReplyToStatusId
                            ? stringToUuid(
                                  currentTweet.inReplyToStatusId +
                                      "-" +
                                      this.runtime.agentId
                              )
                            : undefined,
                    },
                    createdAt: currentTweet.timestamp * 1000,
                    roomId,
                    userId:
                        currentTweet.userId === this.twitterUserId
                            ? this.runtime.agentId
                            : stringToUuid(currentTweet.userId),
                    embedding: getEmbeddingZeroVector(),
                });
            }

            if (visited.has(currentTweet.id)) {
                elizaLogger.log("Already visited tweet:", currentTweet.id);
                return;
            }

            visited.add(currentTweet.id);
            thread.unshift(currentTweet);

            if (currentTweet.inReplyToStatusId) {
                elizaLogger.log(
                    "Fetching parent tweet:",
                    currentTweet.inReplyToStatusId
                );
                try {
                    const parentTweet = await this.twitterClient.getTweet(
                        currentTweet.inReplyToStatusId
                    );

                    if (parentTweet) {
                        elizaLogger.log("Found parent tweet:", {
                            id: parentTweet.id,
                            text: parentTweet.text?.slice(0, 50),
                        });
                        await processThread(parentTweet, depth + 1);
                    } else {
                        elizaLogger.log(
                            "No parent tweet found for:",
                            currentTweet.inReplyToStatusId
                        );
                    }
                } catch (error) {
                    elizaLogger.log("Error fetching parent tweet:", {
                        tweetId: currentTweet.inReplyToStatusId,
                        error,
                    });
                }
            } else {
                elizaLogger.log(
                    "Reached end of reply chain at:",
                    currentTweet.id
                );
            }
        }

        // Need to bind this context for the inner function
        await processThread.bind(this)(tweet, 0);

        return thread;
    }
}<|MERGE_RESOLUTION|>--- conflicted
+++ resolved
@@ -62,19 +62,15 @@
 Thread of Tweets You Are Replying To:
 {{formattedConversation}}
 
-<<<<<<< HEAD
+# On-Chain Data Insights:
+{{CARVInsights}}
+
 # INSTRUCTIONS: Generate a post in the voice, style and perspective of {{agentName}} (@{{twitterUserName}}). 
 
 IMPORTANT FORMATTING RULES:
 1. DO NOT mention the same user (@username) more than once in your reply.
 2. If multiple mentions are needed, only include each unique @username once in your reply.
 3. You MUST include an action if the current post text includes a prompt that is similar to one of the available actions mentioned here:
-=======
-# On-Chain Data Insights:
-{{CARVInsights}}
-
-# INSTRUCTIONS: Generate a post in the voice, style and perspective of {{agentName}} (@{{twitterUserName}}). You MUST include an action if the current post text includes a prompt that is similar to one of the available actions mentioned here:
->>>>>>> e8a4bc7a
 {{actionNames}}
 {{actions}}
 
