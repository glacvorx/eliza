--- conflicted
+++ resolved
@@ -74,10 +74,6 @@
   - Promotional/marketing unless directly relevant
 
 Actions (respond only with tags):
-<<<<<<< HEAD
-[LIKE] - Perfect topic match AND aligns with character (9.8/10)
-=======
->>>>>>> e920ec96
 [REPLY] - Can contribute meaningful, expert-level insight (9.5/10)
 
 Tweet:
@@ -85,38 +81,6 @@
 
 # Respond with qualifying action tags only. Default to NO action unless extremely confident of relevance.` +
     postActionResponseFooter;
-<<<<<<< HEAD
-
-/**
- * Truncate text to fit within the Twitter character limit, ensuring it ends at a complete sentence.
- */
-function truncateToCompleteSentence(
-    text: string,
-    maxTweetLength: number
-): string {
-    if (text.length <= maxTweetLength) {
-        return text;
-    }
-
-    // Attempt to truncate at the last period within the limit
-    const lastPeriodIndex = text.lastIndexOf(".", maxTweetLength - 1);
-    if (lastPeriodIndex !== -1) {
-        const truncatedAtPeriod = text.slice(0, lastPeriodIndex + 1).trim();
-        if (truncatedAtPeriod.length > 0) {
-            return truncatedAtPeriod;
-        }
-    }
-
-    // If no period, truncate to the nearest whitespace within the limit
-    const lastSpaceIndex = text.lastIndexOf(" ", maxTweetLength - 1);
-    if (lastSpaceIndex !== -1) {
-        const truncatedAtSpace = text.slice(0, lastSpaceIndex).trim();
-        if (truncatedAtSpace.length > 0) {
-            return truncatedAtSpace + "...";
-        }
-    }
-=======
->>>>>>> e920ec96
 
 interface PendingTweet {
     tweetTextForPosting: string;
@@ -163,27 +127,24 @@
             `- Post Interval: ${this.client.twitterConfig.POST_INTERVAL_MIN}-${this.client.twitterConfig.POST_INTERVAL_MAX} minutes`
         );
         elizaLogger.log(
-            `- Action Processing: ${
-                this.client.twitterConfig.ENABLE_ACTION_PROCESSING
-                    ? "enabled"
-                    : "disabled"
+            `- Action Processing: ${this.client.twitterConfig.ENABLE_ACTION_PROCESSING
+                ? "enabled"
+                : "disabled"
             }`
         );
         elizaLogger.log(
             `- Action Interval: ${this.client.twitterConfig.ACTION_INTERVAL} minutes`
         );
         elizaLogger.log(
-            `- Post Immediately: ${
-                this.client.twitterConfig.POST_IMMEDIATELY
-                    ? "enabled"
-                    : "disabled"
+            `- Post Immediately: ${this.client.twitterConfig.POST_IMMEDIATELY
+                ? "enabled"
+                : "disabled"
             }`
         );
         elizaLogger.log(
-            `- Search Enabled: ${
-                this.client.twitterConfig.TWITTER_SEARCH_ENABLE
-                    ? "enabled"
-                    : "disabled"
+            `- Search Enabled: ${this.client.twitterConfig.TWITTER_SEARCH_ENABLE
+                ? "enabled"
+                : "disabled"
             }`
         );
 
@@ -333,14 +294,7 @@
             elizaLogger.log("Tweet generation loop started");
         }
 
-<<<<<<< HEAD
-        if (
-            this.client.twitterConfig.ENABLE_ACTION_PROCESSING &&
-            !this.isDryRun
-        ) {
-=======
         if (this.client.twitterConfig.ENABLE_ACTION_PROCESSING) {
->>>>>>> e920ec96
             processActionsLoop().catch((error) => {
                 elizaLogger.error(
                     "Fatal error in process actions loop:",
@@ -400,22 +354,6 @@
             }
         );
 
-        // Update recent posts cache
-        const lastPosts = await runtime.cacheManager.get<{
-            recentPosts: string[];
-        }>(`twitter/${client.profile.username}/recentPosts`);
-
-        const recentPosts = lastPosts?.recentPosts || [];
-        recentPosts.unshift(newTweetContent); // Add new tweet at the beginning
-        if (recentPosts.length > 50) recentPosts.pop(); // Keep last 50 posts
-
-        await runtime.cacheManager.set(
-            `twitter/${client.profile.username}/recentPosts`,
-            {
-                recentPosts,
-            }
-        );
-
         // Cache the tweet
         await client.cacheTweet(tweet);
 
@@ -570,33 +508,19 @@
                 "twitter"
             );
 
-<<<<<<< HEAD
-            // Fetch recent timeline for context
-            const homeTimeline = await this.client.fetchTimelineForActions(30);
-            const timelineContext = homeTimeline
-                .map((tweet) => `@${tweet.username}: ${tweet.text}`)
-                .join("\n\n===New Tweet===\n");
-
-            // log here that we are reading X tweets from For you page
-            elizaLogger.log(
-                `Retrieved timeline context for tweet generation: ${homeTimeline.length} tweets`
-            );
-
-            const topics = this.runtime.character.topics.join(", ");
-=======
             // Fetch cached timeline for context
             const cachedTimeline = await this.client.getCachedTimeline();
             let timelineContext = "";
             if (cachedTimeline && cachedTimeline.length > 0) {
                 // Format the last 5 tweets from the timeline for context with clear separators
                 const recentTweets = cachedTimeline.slice(0, 5);
-                timelineContext = "Recent tweets in timeline:\n\n" + 
-                    recentTweets.map(tweet => 
+                timelineContext = "Recent tweets in timeline:\n\n" +
+                    recentTweets.map(tweet =>
                         `Tweet ID: ${tweet.id}\nAuthor: @${tweet.username}\nContent: ${tweet.text}\n-------------------`
                     ).join("\n\n");
-                
+
                 // Debug log showing truncated view of extracted tweets
-                elizaLogger.debug("Extracted tweets from cache for context:", 
+                elizaLogger.debug("Extracted tweets from cache for context:",
                     recentTweets.map(tweet => ({
                         id: tweet.id,
                         username: tweet.username,
@@ -606,7 +530,6 @@
             } else {
                 elizaLogger.debug("No cached timeline available for context generation");
             }
->>>>>>> e920ec96
 
             const topics = this.runtime.character.topics.join(", ");
             const maxTweetLength = this.client.twitterConfig.MAX_TWEET_LENGTH;
@@ -622,13 +545,8 @@
                 },
                 {
                     twitterUserName: this.client.profile.username,
-<<<<<<< HEAD
-                    timelineContext: `Recent timeline context:\n${timelineContext}`,
-                    recentPosts: await this.getRecentPosts(10),
-=======
                     maxTweetLength,
                     timelineContext,
->>>>>>> e920ec96
                 }
             );
 
@@ -685,17 +603,6 @@
                         this.client.twitterConfig.MAX_TWEET_LENGTH
                     );
                 }
-<<<<<<< HEAD
-            } catch {
-                // If not JSON, clean the raw content
-                cleanedContent = newTweetContent
-                    .replace(/^\s*{?\s*"text":\s*"|"\s*}?\s*$/g, "") // Remove JSON-like wrapper
-                    .replace(/^['"](.*)['"]$/g, "$1") // Remove quotes
-                    .replace(/\\"/g, '"') // Unescape quotes
-                    .replace(/\\n/g, "\n\n") // Unescape newlines, ensures double spaces
-                    .trim();
-=======
->>>>>>> e920ec96
             }
 
             // Use the raw text
@@ -704,10 +611,6 @@
             }
 
             // Truncate the content to the maximum tweet length specified in the environment settings, ensuring the truncation respects sentence boundaries.
-<<<<<<< HEAD
-            const maxTweetLength = this.client.twitterConfig.MAX_TWEET_LENGTH;
-=======
->>>>>>> e920ec96
             if (maxTweetLength) {
                 tweetTextForPosting = truncateToCompleteSentence(
                     tweetTextForPosting,
@@ -721,16 +624,9 @@
             const fixNewLines = (str: string) => str.replaceAll(/\\n/g, "\n\n"); //ensures double spaces
 
             // Final cleaning
-<<<<<<< HEAD
-            cleanedContent = removeQuotes(fixNewLines(cleanedContent))
-                .replace(/,\s*$/g, "") // Remove trailing commas
-                .replace(/["']\s*,?\s*$/g, "") // Remove trailing quotes with optional comma
-                .trim();
-=======
             tweetTextForPosting = removeQuotes(
                 fixNewLines(tweetTextForPosting)
             );
->>>>>>> e920ec96
 
             if (this.isDryRun) {
                 elizaLogger.info(
@@ -797,63 +693,6 @@
         elizaLogger.log("generate tweet content response:\n" + response);
 
         // First clean up any markdown and newlines
-<<<<<<< HEAD
-        let cleanedContent = response
-            .replace(/```json\s*/g, "") // Remove ```json
-            .replace(/```\s*/g, "") // Remove any remaining ```
-            .replaceAll(/\\n/g, "\n")
-            .trim();
-
-        // Remove any JSON-style metadata patterns
-        cleanedContent = cleanedContent
-            .replace(/"?user"?\s*:\s*"[^"]*"\s*,?\s*/g, "") // Remove "user": "..."
-            .replace(/"?agent_yp"?\s*,?\s*/g, "") // Remove "agent_yp"
-            .replace(/"?text"?\s*:\s*/g, "") // Remove "text":
-            .replace(/"?action"?\s*:\s*"[^"]*"\s*,?\s*/g, "") // Remove "action": "..."
-            .replace(/^\s*{\s*|\s*}\s*$/g, "") // Remove outer braces
-            .replace(/^["']|["']$/g, "") // Remove outer quotes
-            .replace(/,\s*$/g, "") // Remove trailing commas
-            .trim();
-
-        // Try to parse as JSON if it still looks like JSON
-        if (cleanedContent.startsWith("{") && cleanedContent.endsWith("}")) {
-            try {
-                const jsonResponse = JSON.parse(cleanedContent);
-                if (typeof jsonResponse === "string") {
-                    cleanedContent = jsonResponse;
-                } else if (jsonResponse.text) {
-                    cleanedContent = jsonResponse.text;
-                } else if (typeof jsonResponse === "object") {
-                    const possibleContent =
-                        jsonResponse.content ||
-                        jsonResponse.message ||
-                        jsonResponse.response;
-                    if (possibleContent) {
-                        cleanedContent = possibleContent;
-                    }
-                }
-            } catch {
-                // If JSON parsing fails, keep the cleaned content as is
-                elizaLogger.debug("Failed to parse remaining JSON structure");
-            }
-        }
-
-        // Final cleanup
-        cleanedContent = cleanedContent
-            .replace(/^["']|["']$/g, "") // Remove any remaining outer quotes
-            .replace(/\\"/g, '"') // Unescape quotes
-            .replace(/\s+/g, " ") // Normalize whitespace
-            .replace(/,\s*$/g, "") // Remove trailing commas again (in case they were in the JSON content)
-            .replace(/["']\s*,?\s*$/g, "") // Remove trailing quotes with optional comma
-            .trim();
-
-        return this.trimTweetLength(cleanedContent);
-    }
-
-    // Helper method to ensure tweet length compliance
-    private trimTweetLength(text: string, maxLength: number = 280): string {
-        if (text.length <= maxLength) return text;
-=======
         const cleanedResponse = cleanJsonResponse(response);
 
         // Try to parse as JSON first
@@ -888,7 +727,6 @@
                 this.client.twitterConfig.MAX_TWEET_LENGTH
             );
         }
->>>>>>> e920ec96
 
         if (!truncateContent) {
             // If not JSON or no valid content found, clean the raw text
@@ -1165,8 +1003,8 @@
                                 userId: this.runtime.agentId,
                                 roomId: stringToUuid(
                                     tweet.conversationId +
-                                        "-" +
-                                        this.runtime.agentId
+                                    "-" +
+                                    this.runtime.agentId
                                 ),
                                 agentId: this.runtime.agentId,
                                 content: {
@@ -1181,11 +1019,11 @@
                                 imageContext:
                                     imageDescriptions.length > 0
                                         ? `\nImages in Tweet:\n${imageDescriptions
-                                              .map(
-                                                  (desc, i) =>
-                                                      `Image ${i + 1}: ${desc}`
-                                              )
-                                              .join("\n")}`
+                                            .map(
+                                                (desc, i) =>
+                                                    `Image ${i + 1}: ${desc}`
+                                            )
+                                            .join("\n")}`
                                         : "",
                                 quotedContent,
                             }
@@ -1386,8 +1224,8 @@
                     imageContext:
                         imageDescriptions.length > 0
                             ? `\nImages in Tweet:\n${imageDescriptions
-                                  .map((desc, i) => `Image ${i + 1}: ${desc}`)
-                                  .join("\n")}`
+                                .map((desc, i) => `Image ${i + 1}: ${desc}`)
+                                .join("\n")}`
                             : "",
                     quotedContent,
                 }
@@ -1453,32 +1291,6 @@
         this.stopProcessingActions = true;
     }
 
-<<<<<<< HEAD
-    /**
-     * Fetches recent posts from cache to avoid duplicate content
-     * @param count Number of recent posts to fetch
-     * @returns String containing recent posts formatted for the template
-     */
-    private async getRecentPosts(count: number = 10): Promise<string> {
-        try {
-            const lastPosts = await this.runtime.cacheManager.get<{
-                recentPosts: string[];
-            }>(`twitter/${this.twitterUsername}/recentPosts`);
-
-            if (!lastPosts?.recentPosts) {
-                return "No recent posts.";
-            }
-
-            return lastPosts.recentPosts
-                .slice(0, count)
-                .map((post, i) => `${i + 1}. ${post}`)
-                .join("\n");
-        } catch (error) {
-            elizaLogger.error("Error fetching recent posts:", error);
-            return "Error fetching recent posts.";
-        }
-    }
-=======
     private async sendForApproval(
         tweetTextForPosting: string,
         roomId: UUID,
@@ -1735,5 +1547,4 @@
         const maxDelay = 30; // Maximum delay in seconds
         return Math.floor(Math.random() * (maxDelay - minDelay + 1)) + minDelay;
     }
->>>>>>> e920ec96
 }