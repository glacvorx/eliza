import { Tweet } from "agent-twitter-client";
<<<<<<< HEAD
import {
    composeContext,
    generateText,
    embeddingZeroVector,
    IAgentRuntime,
    ModelClass,
    stringToUuid,
} from "@ai16z/eliza";
=======
import fs from "fs";
import { composeContext, elizaLogger } from "@ai16z/eliza";
import { generateText } from "@ai16z/eliza";
import { embeddingZeroVector } from "@ai16z/eliza";
import { IAgentRuntime, ModelClass } from "@ai16z/eliza";
import { stringToUuid } from "@ai16z/eliza";
>>>>>>> ede2cc3e
import { ClientBase } from "./base.ts";

const twitterPostTemplate = `{{timeline}}

# Knowledge
{{knowledge}}

About {{agentName}} (@{{twitterUserName}}):
{{bio}}
{{lore}}
{{postDirections}}

{{providers}}

{{recentPosts}}

{{characterPostExamples}}

# Task: Generate a post in the voice and style of {{agentName}}, aka @{{twitterUserName}}
Write a single sentence post that is {{adjective}} about {{topic}} (without mentioning {{topic}} directly), from the perspective of {{agentName}}. Try to write something totally different than previous posts. Do not add commentary or acknowledge this request, just write the post.
Your response should not contain any questions. Brief, concise statements only. No emojis. Use \\n\\n (double spaces) between statements.`;

const MAX_TWEET_LENGTH = 280;

/**
 * Truncate text to fit within the Twitter character limit, ensuring it ends at a complete sentence.
 */
function truncateToCompleteSentence(text: string): string {
    if (text.length <= MAX_TWEET_LENGTH) {
        return text;
    }

    // Attempt to truncate at the last period within the limit
    const truncatedAtPeriod = text.slice(
        0,
        text.lastIndexOf(".", MAX_TWEET_LENGTH) + 1
    );
    if (truncatedAtPeriod.trim().length > 0) {
        return truncatedAtPeriod.trim();
    }

    // If no period is found, truncate to the nearest whitespace
    const truncatedAtSpace = text.slice(
        0,
        text.lastIndexOf(" ", MAX_TWEET_LENGTH)
    );
    if (truncatedAtSpace.trim().length > 0) {
        return truncatedAtSpace.trim() + "...";
    }

    // Fallback: Hard truncate and add ellipsis
    return text.slice(0, MAX_TWEET_LENGTH - 3).trim() + "...";
}

export class TwitterPostClient extends ClientBase {
    onReady(postImmediately: boolean = true) {
        const generateNewTweetLoop = () => {
            const minMinutes =
                parseInt(this.runtime.getSetting("POST_INTERVAL_MIN")) || 90;
            const maxMinutes =
                parseInt(this.runtime.getSetting("POST_INTERVAL_MAX")) || 180;
            const randomMinutes =
                Math.floor(Math.random() * (maxMinutes - minMinutes + 1)) +
                minMinutes;
            const delay = randomMinutes * 60 * 1000;

            setTimeout(() => {
                this.generateNewTweet();
                generateNewTweetLoop(); // Set up next iteration
            }, delay);

            elizaLogger.log(`Next tweet scheduled in ${randomMinutes} minutes`);
        };

        if (postImmediately) {
            this.generateNewTweet();
        }
        generateNewTweetLoop();
    }

    constructor(runtime: IAgentRuntime) {
        super({
            runtime,
        });
    }

    private async generateNewTweet() {
        elizaLogger.log("Generating new tweet");
        try {
            await this.runtime.ensureUserExists(
                this.runtime.agentId,
                this.runtime.getSetting("TWITTER_USERNAME"),
                this.runtime.character.name,
                "twitter"
            );

            let homeTimeline = [];

<<<<<<< HEAD
            const cachedTimeline = await this.getCachedTimeline();

            if (cachedTimeline) {
                homeTimeline = cachedTimeline;
=======
            if (!fs.existsSync("tweetcache")) fs.mkdirSync("tweetcache");
            if (fs.existsSync("tweetcache/home_timeline.json")) {
                homeTimeline = JSON.parse(
                    fs.readFileSync("tweetcache/home_timeline.json", "utf-8")
                );
>>>>>>> ede2cc3e
            } else {
                homeTimeline = await this.fetchHomeTimeline(50);
                this.cacheTimeline(homeTimeline);
            }

            const formattedHomeTimeline =
                `# ${this.runtime.character.name}'s Home Timeline\n\n` +
                homeTimeline
                    .map((tweet) => {
                        return `ID: ${tweet.id}\nFrom: ${tweet.name} (@${tweet.username})${tweet.inReplyToStatusId ? ` In reply to: ${tweet.inReplyToStatusId}` : ""}\nText: ${tweet.text}\n---\n`;
                    })
                    .join("\n");

            const state = await this.runtime.composeState(
                {
                    userId: this.runtime.agentId,
                    roomId: stringToUuid("twitter_generate_room"),
                    agentId: this.runtime.agentId,
                    content: { text: "", action: "" },
                },
                {
                    twitterUserName:
                        this.runtime.getSetting("TWITTER_USERNAME"),
                    timeline: formattedHomeTimeline,
                }
            );

            const context = composeContext({
                state,
                template:
                    this.runtime.character.templates?.twitterPostTemplate ||
                    twitterPostTemplate,
            });

            const newTweetContent = await generateText({
                runtime: this.runtime,
                context,
                modelClass: ModelClass.SMALL,
            });

            // Replace \n with proper line breaks and trim excess spaces
            const formattedTweet = newTweetContent
                .replaceAll(/\\n/g, "\n")
                .trim();

            // Use the helper function to truncate to complete sentence
            const content = truncateToCompleteSentence(formattedTweet);

<<<<<<< HEAD
            // if it's still too long, get the period before the last period
            if (content.length > contentLength) {
                content = content.slice(0, content.lastIndexOf("."));
            }

=======
>>>>>>> ede2cc3e
            try {
                const result = await this.requestQueue.add(
                    async () => await this.twitterClient.sendTweet(content)
                );
                const body = await result.json();
                const tweetResult = body.data.create_tweet.tweet_results.result;

                const tweet = {
                    id: tweetResult.rest_id,
                    text: tweetResult.legacy.full_text,
                    conversationId: tweetResult.legacy.conversation_id_str,
                    createdAt: tweetResult.legacy.created_at,
                    userId: tweetResult.legacy.user_id_str,
                    inReplyToStatusId:
                        tweetResult.legacy.in_reply_to_status_id_str,
                    permanentUrl: `https://twitter.com/${this.runtime.getSetting("TWITTER_USERNAME")}/status/${tweetResult.rest_id}`,
                    hashtags: [],
                    mentions: [],
                    photos: [],
                    thread: [],
                    urls: [],
                    videos: [],
                } as Tweet;

                const postId = tweet.id;
                const conversationId =
                    tweet.conversationId + "-" + this.runtime.agentId;
                const roomId = stringToUuid(conversationId);

                await this.runtime.ensureRoomExists(roomId);
                await this.runtime.ensureParticipantInRoom(
                    this.runtime.agentId,
                    roomId
                );

                await this.cacheTweet(tweet);

                await this.runtime.messageManager.createMemory({
                    id: stringToUuid(postId + "-" + this.runtime.agentId),
                    userId: this.runtime.agentId,
                    agentId: this.runtime.agentId,
                    content: {
                        text: newTweetContent.trim(),
                        url: tweet.permanentUrl,
                        source: "twitter",
                    },
                    roomId,
                    embedding: embeddingZeroVector,
                    createdAt: tweet.timestamp * 1000,
                });
            } catch (error) {
                console.error("Error sending tweet:", error);
            }
        } catch (error) {
            console.error("Error generating new tweet:", error);
        }
    }
}<|MERGE_RESOLUTION|>--- conflicted
+++ resolved
@@ -1,5 +1,4 @@
 import { Tweet } from "agent-twitter-client";
-<<<<<<< HEAD
 import {
     composeContext,
     generateText,
@@ -8,14 +7,12 @@
     ModelClass,
     stringToUuid,
 } from "@ai16z/eliza";
-=======
 import fs from "fs";
 import { composeContext, elizaLogger } from "@ai16z/eliza";
 import { generateText } from "@ai16z/eliza";
 import { embeddingZeroVector } from "@ai16z/eliza";
 import { IAgentRuntime, ModelClass } from "@ai16z/eliza";
 import { stringToUuid } from "@ai16z/eliza";
->>>>>>> ede2cc3e
 import { ClientBase } from "./base.ts";
 
 const twitterPostTemplate = `{{timeline}}
@@ -114,18 +111,10 @@
 
             let homeTimeline = [];
 
-<<<<<<< HEAD
             const cachedTimeline = await this.getCachedTimeline();
 
             if (cachedTimeline) {
                 homeTimeline = cachedTimeline;
-=======
-            if (!fs.existsSync("tweetcache")) fs.mkdirSync("tweetcache");
-            if (fs.existsSync("tweetcache/home_timeline.json")) {
-                homeTimeline = JSON.parse(
-                    fs.readFileSync("tweetcache/home_timeline.json", "utf-8")
-                );
->>>>>>> ede2cc3e
             } else {
                 homeTimeline = await this.fetchHomeTimeline(50);
                 this.cacheTimeline(homeTimeline);
@@ -174,14 +163,6 @@
             // Use the helper function to truncate to complete sentence
             const content = truncateToCompleteSentence(formattedTweet);
 
-<<<<<<< HEAD
-            // if it's still too long, get the period before the last period
-            if (content.length > contentLength) {
-                content = content.slice(0, content.lastIndexOf("."));
-            }
-
-=======
->>>>>>> ede2cc3e
             try {
                 const result = await this.requestQueue.add(
                     async () => await this.twitterClient.sendTweet(content)
